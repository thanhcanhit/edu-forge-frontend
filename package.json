--- conflicted
+++ resolved
@@ -13,15 +13,12 @@
     "**/*": "prettier --write --ignore-unknown"
   },
   "dependencies": {
-<<<<<<< HEAD
     "@hookform/resolvers": "^4.1.2",
     "@radix-ui/react-checkbox": "^1.1.4",
     "@radix-ui/react-label": "^2.1.2",
     "@radix-ui/react-select": "^2.1.6",
     "@radix-ui/react-slot": "^1.1.2",
-=======
     "@react-spring/web": "^9.7.5",
->>>>>>> 9d83305f
     "axios": "^1.7.9",
     "class-variance-authority": "^0.7.1",
     "clsx": "^2.1.1",
@@ -34,12 +31,8 @@
     "sonner": "^2.0.1",
     "tailwind-merge": "^3.0.1",
     "tailwindcss-animate": "^1.0.7",
-<<<<<<< HEAD
-    "zod": "^3.24.2"
-=======
     "zod": "^3.24.2",
     "zustand": "^5.0.3"
->>>>>>> 9d83305f
   },
   "devDependencies": {
     "@eslint/eslintrc": "^3",
