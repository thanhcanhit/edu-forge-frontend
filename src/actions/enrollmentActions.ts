import { AxiosFactory } from "@/lib/axios";

export interface EnrollmentData {
  courseId: string;
  userId: string;
  userName?: string;
  courseName?: string;
  isFree?: boolean;
  paymentId?: string;
}

export const enrollCourse = async (enrollmentData: EnrollmentData) => {
  try {
    const enrollmentApi = await AxiosFactory.getApiInstance("enrollment");
<<<<<<< HEAD
    // Đảm bảo path khớp với backend API: /api/v1/enrollment
    const response = await enrollmentApi.post("", enrollmentData);
=======
    const response = await enrollmentApi.post("/", enrollmentData);
    console.log("response", response);
>>>>>>> 2fa1c6b4
    return {
      error: false,
      success: true,
      message: "Đăng ký khóa học thành công!",
      data: response.data,
    };
  } catch (error) {
    return {
      error: true,
      success: false,
      message:
        error.response?.data?.message || "Có lỗi xảy ra khi đăng ký khóa học.",
      data: null,
    };
  }
};

export const checkEnrollmentStatus = async (
  courseId: string,
  userId: string,
) => {
  try {
    const enrollmentApi = await AxiosFactory.getApiInstance("enrollment");
    // Đảm bảo path khớp với backend API: /api/v1/enrollment/check/:userId/:courseId
    const response = await enrollmentApi.get(`check/${userId}/${courseId}`);
    return {
      error: false,
      success: true,
      data: response.data.enrolled,
    };
  } catch (error) {
    return {
      error: true,
      success: false,
      data: false,
    };
  }
};

export const getUserEnrollments = async (userId: string) => {
  try {
    const enrollmentApi = await AxiosFactory.getApiInstance("enrollment");
    // Đảm bảo path khớp với backend API: /api/v1/enrollment/user/:userId/courses
    const response = await enrollmentApi.get(`user/${userId}/courses`);
    return {
      error: false,
      success: true,
      data: response.data,
    };
  } catch (error) {
    return {
      error: true,
      success: false,
      data: [],
    };
  }
};<|MERGE_RESOLUTION|>--- conflicted
+++ resolved
@@ -1,24 +1,18 @@
 import { AxiosFactory } from "@/lib/axios";
 
-export interface EnrollmentData {
+interface EnrollmentData {
   courseId: string;
   userId: string;
-  userName?: string;
-  courseName?: string;
-  isFree?: boolean;
-  paymentId?: string;
+  userName: string;
+  courseName: string;
+  isFree: boolean;
 }
 
 export const enrollCourse = async (enrollmentData: EnrollmentData) => {
   try {
     const enrollmentApi = await AxiosFactory.getApiInstance("enrollment");
-<<<<<<< HEAD
-    // Đảm bảo path khớp với backend API: /api/v1/enrollment
-    const response = await enrollmentApi.post("", enrollmentData);
-=======
     const response = await enrollmentApi.post("/", enrollmentData);
     console.log("response", response);
->>>>>>> 2fa1c6b4
     return {
       error: false,
       success: true,
@@ -42,8 +36,7 @@
 ) => {
   try {
     const enrollmentApi = await AxiosFactory.getApiInstance("enrollment");
-    // Đảm bảo path khớp với backend API: /api/v1/enrollment/check/:userId/:courseId
-    const response = await enrollmentApi.get(`check/${userId}/${courseId}`);
+    const response = await enrollmentApi.get(`/check/${userId}/${courseId}`);
     return {
       error: false,
       success: true,
@@ -56,23 +49,4 @@
       data: false,
     };
   }
-};
-
-export const getUserEnrollments = async (userId: string) => {
-  try {
-    const enrollmentApi = await AxiosFactory.getApiInstance("enrollment");
-    // Đảm bảo path khớp với backend API: /api/v1/enrollment/user/:userId/courses
-    const response = await enrollmentApi.get(`user/${userId}/courses`);
-    return {
-      error: false,
-      success: true,
-      data: response.data,
-    };
-  } catch (error) {
-    return {
-      error: true,
-      success: false,
-      data: [],
-    };
-  }
 };