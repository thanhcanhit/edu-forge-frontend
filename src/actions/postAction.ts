// "use server";
import { AxiosFactory } from "@/lib/axios";
import axios from "axios";

import useUserStore from "@/stores/useUserStore";

const API_URL = "http://eduforge.io.vn:8081/api/v1";
const USER_INFO_URL = "http://eduforge.io.vn:3001/dashboard/internal/user";
const COURSE_SERVICE_API_KEY = "sk_course_service_12345";

// const postApi = await AxiosFactory.getApiInstance("post");
const API_URL = "http://eduforge.io.vn:8081/api/v1";

export interface Post {
  id: string;
  userId: string;
  title: string;
  content: string;
  coverImage: string;
  tags: string[];
  totalLikes: number;
  totalViews: number;
  likedByCurrentUser: boolean;
  viewedByCurrentUser: boolean;
  isPublished: boolean;
  seriesId?: string;
  seriesTitle?: string;
  orderInSeries?: number;
  createdAt: string;
  updatedAt: string;
  author?: {
    id: string;
    name: string;
    avatar?: string;
    isFeatured?: boolean;
    isVerified?: boolean;
  };
}

export interface PostFilters {
  page?: number;
  size?: number;
  sortBy?: string;
  sortDir?: string;
  currentUserId?: string;
}

export interface ApiResponse<T> {
  success: boolean;
  message: string;
  data: T;
  timestamp: string;
}

export interface PaginatedResponse<T> {
  success: boolean;
  message: string;
  data: {
    content: T[];
    pageable: {
      pageNumber: number;
      pageSize: number;
      sort: {
        empty: boolean;
        unsorted: boolean;
        sorted: boolean;
      };
      offset: number;
      paged: boolean;
      unpaged: boolean;
    };
    last: boolean;
    totalPages: number;
    totalElements: number;
    first: boolean;
    size: number;
    number: number;
    sort: {
      empty: boolean;
      unsorted: boolean;
      sorted: boolean;
    };
    numberOfElements: number;
    empty: boolean;
  };
  timestamp: string;
}

export interface UserInfo {
  name: string;
  image: string;
}

export const getAllPosts = async (
  filters: PostFilters = {},
): Promise<PaginatedResponse<Post>> => {
  try {
    const params = new URLSearchParams();
    if (filters.page !== undefined)
      params.append("page", filters.page.toString());
    if (filters.size !== undefined)
      params.append("size", filters.size.toString());
    if (filters.sortBy) params.append("sortBy", filters.sortBy);
    if (filters.sortDir) params.append("sortDir", filters.sortDir);
    if (filters.currentUserId)
      params.append("currentUserId", filters.currentUserId);

    // const { data } = await postApi.get(`/posts?${params.toString()}`);
    const response = await axios.get(`${API_URL}/posts?${params.toString()}`);
    return response.data;
  } catch (error) {
    throw error;
  }
};

export const getPostById = async (
  postId: string,
  currentUserId?: string,
): Promise<ApiResponse<Post>> => {
  try {
    const params = new URLSearchParams();
    if (currentUserId) params.append("currentUserId", currentUserId);

    // const { data } = await postApi.get(`/posts/${postId}?${params.toString()}`);
    const response = await axios.get(
      `${API_URL}/posts/${postId}?${params.toString()}`,
    );
    return response.data;
  } catch (error) {
    throw error;
  }
};

export const getPostsByUserId = async (
  userId: string,
  filters: PostFilters = {},
): Promise<PaginatedResponse<Post>> => {
  try {
    const params = new URLSearchParams();
    if (filters.page !== undefined)
      params.append("page", filters.page.toString());
    if (filters.size !== undefined)
      params.append("size", filters.size.toString());
    if (filters.sortBy) params.append("sortBy", filters.sortBy);
    if (filters.sortDir) params.append("sortDir", filters.sortDir);
    if (filters.currentUserId)
      params.append("currentUserId", filters.currentUserId);

    // const { data } = await postApi.get(
    //   `/posts/user/${userId}?${params.toString()}`,
    // );
    const response = await axios.get(
      `${API_URL}/posts/user/${userId}?${params.toString()}`,
    );
    console.log("User id: ", userId);
    return response.data;
  } catch (error) {
    throw error;
  }
};

export const getPostsByTag = async (
  tag: string,
  filters: PostFilters = {},
): Promise<PaginatedResponse<Post>> => {
  try {
    const params = new URLSearchParams();
    if (filters.page !== undefined)
      params.append("page", filters.page.toString());
    if (filters.size !== undefined)
      params.append("size", filters.size.toString());
    if (filters.currentUserId)
      params.append("currentUserId", filters.currentUserId);

    // const { data } = await postApi.get(
    //   `/posts/tag/${tag}?${params.toString()}`,
    // );
    const response = await axios.get(
      `${API_URL}/posts/tag/${tag}?${params.toString()}`,
    );
    return response.data;
  } catch (error) {
    throw error;
  }
};

export const getPostsBySeriesId = async (
  seriesId: string,
  filters: PostFilters = {},
): Promise<PaginatedResponse<Post>> => {
  try {
    const params = new URLSearchParams();
    if (filters.page !== undefined)
      params.append("page", filters.page.toString());
    if (filters.size !== undefined)
      params.append("size", filters.size.toString());
    if (filters.sortBy) params.append("sortBy", filters.sortBy);
    if (filters.sortDir) params.append("sortDir", filters.sortDir);
    if (filters.currentUserId)
      params.append("currentUserId", filters.currentUserId);

    // const { data } = await postApi.get(
    //   `/posts/series/${seriesId}?${params.toString()}`,
    // );
    const response = await axios.get(
      `${API_URL}/posts/series/${seriesId}?${params.toString()}`,
    );
    return response.data;
  } catch (error) {
    throw error;
  }
};

export const getPostsWithoutSeries = async (
  filters: PostFilters = {},
): Promise<PaginatedResponse<Post>> => {
  try {
    const params = new URLSearchParams();
    if (filters.page !== undefined)
      params.append("page", filters.page.toString());
    if (filters.size !== undefined)
      params.append("size", filters.size.toString());
    if (filters.sortBy) params.append("sortBy", filters.sortBy);
    if (filters.sortDir) params.append("sortDir", filters.sortDir);
    if (filters.currentUserId)
      params.append("currentUserId", filters.currentUserId);

    // const { data } = await postApi.get(`/posts/no-series?${params.toString()}`);
    const response = await axios.get(
      `${API_URL}/posts/no-series?${params.toString()}`,
    );
    return response.data;
  } catch (error) {
    throw error;
  }
};

export const getUserPostsWithoutSeries = async (
  userId: string,
  filters: PostFilters = {},
): Promise<PaginatedResponse<Post>> => {
  try {
    const params = new URLSearchParams();
    if (filters.page !== undefined)
      params.append("page", filters.page.toString());
    if (filters.size !== undefined)
      params.append("size", filters.size.toString());
    if (filters.sortBy) params.append("sortBy", filters.sortBy);
    if (filters.sortDir) params.append("sortDir", filters.sortDir);
    if (filters.currentUserId)
      params.append("currentUserId", filters.currentUserId);

    // const { data } = await postApi.get(
    //   `/posts/user/${userId}/no-series?${params.toString()}`,
    // );
    const response = await axios.get(
      `${API_URL}/posts/user/${userId}/no-series?${params.toString()}`,
    );
    return response.data;
  } catch (error) {
    throw error;
  }
};

export const searchPosts = async (
  keyword: string,
  filters: PostFilters = {},
): Promise<PaginatedResponse<Post>> => {
  try {
    const params = new URLSearchParams();
    params.append("keyword", keyword);
    if (filters.page !== undefined)
      params.append("page", filters.page.toString());
    if (filters.size !== undefined)
      params.append("size", filters.size.toString());
    if (filters.currentUserId)
      params.append("currentUserId", filters.currentUserId);

    // const { data } = await postApi.get(`/posts/search?${params.toString()}`);
    const response = await axios.get(
      `${API_URL}/posts/search?${params.toString()}`,
    );
    return response.data;
  } catch (error) {
    throw error;
  }
};

export const createPost = async (
  post: Partial<Post>,
): Promise<ApiResponse<Post>> => {
  try {
    // const { data } = await postApi.post("/posts", post);
    const response = await axios.post(`${API_URL}/posts`, post);
    return response.data;
  } catch (error) {
    throw error;
  }
};

export const updatePost = async (
  postId: string,
  post: Partial<Post>,
): Promise<ApiResponse<Post>> => {
  try {
    // const { data } = await postApi.put(`/posts/${postId}`, post);
    const response = await axios.put(`${API_URL}/posts/${postId}`, post);
    return response.data;
  } catch (error) {
    throw error;
  }
};

export const deletePost = async (
  postId: string,
): Promise<ApiResponse<void>> => {
  try {
    // const { data } = await postApi.delete(`/posts/${postId}`);
    const response = await axios.delete(`${API_URL}/posts/${postId}`);
    return response.data;
  } catch (error) {
    throw error;
  }
};

export const togglePostLike = async (
  postId: string,
  userId: string,
): Promise<ApiResponse<Post>> => {
  try {
    // const { data } = await postApi.post(
    //   `/posts/${postId}/like?userId=${userId}`,
    // );
    const response = await axios.post(
      `${API_URL}/posts/${postId}/like?userId=${userId}`,
    );
    return response.data;
  } catch (error) {
    throw error;
  }
};

export const addPostView = async (
  postId: string,
  userId: string,
): Promise<ApiResponse<Post>> => {
  try {
    // const { data } = await postApi.post(
    //   `/posts/${postId}/view?userId=${userId}`,
    // );
    const response = await axios.post(
      `${API_URL}/posts/${postId}/view?userId=${userId}`,
    );
    return response.data;
  } catch (error) {
    throw error;
  }
};

export const getUserRecommendations = async (
  userId: string,
  filters: PostFilters = {},
): Promise<PaginatedResponse<Post>> => {
  try {
    const params = new URLSearchParams();
    if (filters.page !== undefined)
      params.append("page", filters.page.toString());
    if (filters.size !== undefined)
      params.append("size", filters.size.toString());
    if (filters.currentUserId)
      params.append("currentUserId", filters.currentUserId);

<<<<<<< HEAD
    const { data } = await axios.get(
=======
    // const { data } = await postApi.get(
    //   `/v1/recommendations/users/${userId}?${params.toString()}`,
    // );
    const response = await axios.get(
>>>>>>> 210515c4
      `${API_URL}/recommendations/users/${userId}?${params.toString()}`,
    );
    return {
      success: true,
      message: "Operation successful",
      data: response.data,
      timestamp: new Date().toISOString(),
    };
  } catch (error) {
    throw error;
  }
};

export const getUserInfo = async (userId: string): Promise<UserInfo> => {
  try {
<<<<<<< HEAD
    const { data } = await axios.get(`${USER_INFO_URL}/${userId}`, {
      headers: {
        "x-api-key": COURSE_SERVICE_API_KEY,
        "x-service-name": "courseService",
      },
    });
    return data;
=======
    const response = await fetch(
      `http://eduforge.io.vn:8081/api/v1/posts/author/${userId}`,
    );
    const data = await response.json();
    return data.data;
>>>>>>> 210515c4
  } catch (error) {
    throw error;
  }
};<|MERGE_RESOLUTION|>--- conflicted
+++ resolved
@@ -4,7 +4,6 @@
 
 import useUserStore from "@/stores/useUserStore";
 
-const API_URL = "http://eduforge.io.vn:8081/api/v1";
 const USER_INFO_URL = "http://eduforge.io.vn:3001/dashboard/internal/user";
 const COURSE_SERVICE_API_KEY = "sk_course_service_12345";
 
@@ -370,14 +369,10 @@
     if (filters.currentUserId)
       params.append("currentUserId", filters.currentUserId);
 
-<<<<<<< HEAD
-    const { data } = await axios.get(
-=======
     // const { data } = await postApi.get(
     //   `/v1/recommendations/users/${userId}?${params.toString()}`,
     // );
     const response = await axios.get(
->>>>>>> 210515c4
       `${API_URL}/recommendations/users/${userId}?${params.toString()}`,
     );
     return {
@@ -393,21 +388,11 @@
 
 export const getUserInfo = async (userId: string): Promise<UserInfo> => {
   try {
-<<<<<<< HEAD
-    const { data } = await axios.get(`${USER_INFO_URL}/${userId}`, {
-      headers: {
-        "x-api-key": COURSE_SERVICE_API_KEY,
-        "x-service-name": "courseService",
-      },
-    });
-    return data;
-=======
     const response = await fetch(
       `http://eduforge.io.vn:8081/api/v1/posts/author/${userId}`,
     );
     const data = await response.json();
     return data.data;
->>>>>>> 210515c4
   } catch (error) {
     throw error;
   }
