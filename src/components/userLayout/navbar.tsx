"use client";

import Link from "next/link";
import {
  useParams,
  usePathname,
  useRouter,
  useSearchParams,
} from "next/navigation";
import { FormEvent, useEffect, useState } from "react";

import { Course } from "@/types/course/types";
import { Bell, LogOut, Search, Settings, User, X } from "lucide-react";
import { useSession } from "next-auth/react";

import { checkEnrollmentStatus } from "@/actions/enrollmentActions";

import { useProgressStore } from "@/stores/useProgressStore";

import CourseProgress from "@/components/course/CourseProgress";
import { Avatar, AvatarFallback, AvatarImage } from "@/components/ui/avatar";
import { Button } from "@/components/ui/button";
import {
  DropdownMenu,
  DropdownMenuContent,
  DropdownMenuItem,
  DropdownMenuSeparator,
  DropdownMenuTrigger,
} from "@/components/ui/dropdown-menu";
import { Input } from "@/components/ui/input";

interface NavbarProps {
  isLoggedIn?: boolean;
  image?: string;
  userName?: string;
  onLogout?: () => void;
}

export default function Navbar({
  isLoggedIn = false,
  image = "",
  userName = "User",
  onLogout,
}: NavbarProps) {
  const router = useRouter();
  const pathname = usePathname();
  const searchParams = useSearchParams();
  const params = useParams();
  const [searchQuery, setSearchQuery] = useState("");
<<<<<<< HEAD
  // Initialize search query from URL on mount
  useEffect(() => {
    const query = searchParams.get("q");
    if (query) {
      setSearchQuery(query);
    }
  }, [searchParams]);
=======
  const { data: session } = useSession();
  const { enrollmentId, currentCourseId } = useProgressStore();
  const [isCurrentCourseEnrolled, setIsCurrentCourseEnrolled] = useState(false);

  // Check if we're in a lesson page
  const isLessonPage =
    pathname?.includes("/course/") && pathname?.includes("/lesson/");

  // Check if we're on the home page
  const isHomePage = pathname === "/";
>>>>>>> 6750d67b

  // Initialize search query from URL on mount
  useEffect(() => {
    const query = searchParams.get("q");
    if (query) {
      setSearchQuery(query);
    }
  }, [searchParams]);

  // Check enrollment status for current course and compare with store
  useEffect(() => {
    const pageCourseId = params?.courseId as string;

    const checkCurrentCourseEnrollment = async () => {
      if (pageCourseId && session?.user?.id && isLessonPage) {
        try {
          // Chỉ hiển thị progress nếu khóa học đang xem trùng với khóa học trong store
          // và có enrollmentId (đã đăng ký)
          if (pageCourseId === currentCourseId && enrollmentId) {
            setIsCurrentCourseEnrolled(true);
          } else {
            const result = await checkEnrollmentStatus(
              pageCourseId,
              session.user.id,
            );
            setIsCurrentCourseEnrolled(
              result.data && pageCourseId === currentCourseId,
            );
          }
        } catch (err) {
          console.error("Error checking enrollment for current course:", err);
          setIsCurrentCourseEnrolled(false);
        }
      } else {
        setIsCurrentCourseEnrolled(false);
      }
    };

    checkCurrentCourseEnrollment();
  }, [
    params.courseId,
    session?.user?.id,
    isLessonPage,
    currentCourseId,
    enrollmentId,
  ]);

  const handleSearch = (e: FormEvent) => {
    e.preventDefault();
    if (searchQuery.trim()) {
      // Redirect to home page with search query
      router.push(`/?q=${encodeURIComponent(searchQuery.trim())}`);
    }
  };

  const clearSearch = () => {
    setSearchQuery("");
    if (searchParams.has("q")) {
      router.push("/");
    }
  };

  return (
    <header className="w-full border-b bg-white">
      <div className="container flex h-16 items-center justify-between px-4">
        {/* Logo and Brand */}
        <div className="flex items-center gap-3">
          <div className="flex h-10 w-10 items-center justify-center rounded-md bg-orange-500 text-white font-bold text-xl">
            EF
          </div>
          <h1 className="hidden text-base font-medium md:block">
            Học Lập Trình Để Đi Làm
          </h1>
        </div>

        {/* Search Bar and Progress */}
        <div className="relative mx-4 flex-1 max-w-md flex items-center gap-4">
          <form onSubmit={handleSearch} className="relative flex-1">
            <Search className="absolute left-3 top-1/2 h-4 w-4 -translate-y-1/2 text-gray-400" />
            <Input
              type="search"
              placeholder="Tìm kiếm khóa học, bài viết, video, ..."
              className="w-full rounded-full border-gray-200 pl-10 pr-10"
              value={searchQuery}
              onChange={(e) => {
                setSearchQuery(e.target.value);
                // Clear search results and redirect to home page if search field is empty
                if (e.target.value === "" && searchParams.has("q")) {
                  router.push("/");
                }
              }}
            />
            {searchQuery && (
              <button
                type="button"
                onClick={clearSearch}
                className="absolute right-3 top-1/2 h-5 w-5 -translate-y-1/2 text-gray-400 hover:text-gray-600 rounded-full flex items-center justify-center"
              >
                <X className="h-4 w-4" />
              </button>
            )}
          </form>
          {isLessonPage &&
            isLoggedIn &&
            isCurrentCourseEnrolled &&
            enrollmentId && <CourseProgress />}
        </div>

        {/* Auth Buttons or User Info */}
        <div className="flex items-center gap-4">
          {isLoggedIn ? (
            <>
              <span className="hidden text-sm font-medium md:block">
                Khóa học của tôi
              </span>
              {/* <Button variant="ghost" size="icon" className="relative">
                <Bell className="h-5 w-5" />
                <span className="absolute -right-1 -top-1 flex h-4 w-4 items-center justify-center rounded-full bg-red-500 text-[10px] text-white">
                  3
                </span>
              </Button> */}
              <DropdownMenu>
                <DropdownMenuTrigger asChild>
                  <Avatar className="h-8 w-8 border cursor-pointer">
                    <AvatarImage src={image} alt={userName} />
                    <AvatarImage
                      src={image}
                      alt={userName}
                      onError={(e) => {
                        console.error("Avatar load error:", e);
                        // Use a more reliable fallback mechanism
                        const target = e.currentTarget as HTMLImageElement;
                        target.onerror = null; // Prevent infinite error loop
                        target.src = "/default-avatar.png";
                      }}
                    />
                    <AvatarFallback>{userName.charAt(0)}</AvatarFallback>
                  </Avatar>
                </DropdownMenuTrigger>
                <DropdownMenuContent align="end" className="w-56">
                  <div className="flex items-center justify-start gap-2 p-2">
                    <div className="flex flex-col space-y-1 leading-none">
                      <p className="font-medium">{userName}</p>
                    </div>
                  </div>
                  <DropdownMenuSeparator />
                  <DropdownMenuItem
                    onClick={() => {
                      router.push("/user/profile");
                    }}
                  >
                    <User className="mr-2 h-4 w-4" />
                    <span>Trang cá nhân</span>
                  </DropdownMenuItem>
                  {/* <DropdownMenuItem>
                    <Settings className="mr-2 h-4 w-4" />
                    <span>Cài đặt</span>
                  </DropdownMenuItem> */}
                  <DropdownMenuSeparator />
                  <DropdownMenuItem onClick={onLogout} className="text-red-600">
                    <LogOut className="mr-2 h-4 w-4" />
                    <span>Đăng xuất</span>
                  </DropdownMenuItem>
                </DropdownMenuContent>
              </DropdownMenu>
            </>
          ) : (
            <>
              <Link href="/auth/register">
                <Button variant="ghost" className="text-sm font-medium">
                  Đăng ký
                </Button>
              </Link>
              <Link href="/auth/login">
                <Button className="bg-orange-500 text-white hover:bg-orange-600">
                  Đăng nhập
                </Button>
              </Link>
            </>
          )}
        </div>
      </div>
    </header>
  );
}<|MERGE_RESOLUTION|>--- conflicted
+++ resolved
@@ -47,7 +47,6 @@
   const searchParams = useSearchParams();
   const params = useParams();
   const [searchQuery, setSearchQuery] = useState("");
-<<<<<<< HEAD
   // Initialize search query from URL on mount
   useEffect(() => {
     const query = searchParams.get("q");
@@ -55,7 +54,6 @@
       setSearchQuery(query);
     }
   }, [searchParams]);
-=======
   const { data: session } = useSession();
   const { enrollmentId, currentCourseId } = useProgressStore();
   const [isCurrentCourseEnrolled, setIsCurrentCourseEnrolled] = useState(false);
@@ -66,7 +64,6 @@
 
   // Check if we're on the home page
   const isHomePage = pathname === "/";
->>>>>>> 6750d67b
 
   // Initialize search query from URL on mount
   useEffect(() => {
