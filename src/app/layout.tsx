--- conflicted
+++ resolved
@@ -1,12 +1,7 @@
 import { Inter } from "next/font/google";
 
 import type { Metadata } from "next";
-<<<<<<< HEAD
-import { Geist, Geist_Mono } from "next/font/google";
-import "./globals.css";
 import { Toaster } from "sonner";
-=======
->>>>>>> 9d83305f
 
 import "./globals.css";
 
