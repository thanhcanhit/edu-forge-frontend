--- conflicted
+++ resolved
@@ -25,27 +25,6 @@
           pauseBetweenAnimations={1.3}
         />
 
-<<<<<<< HEAD
-        <div className="flex gap-4 items-center flex-col sm:flex-row ">
-          {/* <div>
-            <Button
-              onClick={handleSignOut}
-              className="w-full bg-red-500 text-white hover:bg-red-600"
-            >
-              Đăng xuất
-            </Button>
-          </div> */}
-          <a
-            className="rounded-full border border-solid border-transparent transition-colors flex items-center justify-center bg-foreground text-background gap-2 hover:bg-[#383838] dark:hover:bg-[#ccc] text-sm sm:text-base h-10 sm:h-12 px-4 sm:px-5"
-            href="https://vercel.com/new?utm_source=create-next-app&utm_medium=appdir-template-tw&utm_campaign=create-next-app"
-            target="_blank"
-            rel="noopener noreferrer"
-          >
-            Cảnh Gay
-            <ChevronRight />
-          </a>
-        </div>
-=======
         <Link href="/auth/login">
           <Button variant="outline" className="rounded-full" size="lg">
             Login
@@ -56,7 +35,6 @@
         <p className="text-sm text-muted-foreground">
           🪧 Landing page will comming soon{" "}
         </p>
->>>>>>> 72df8390
       </main>
     </div>
   );
