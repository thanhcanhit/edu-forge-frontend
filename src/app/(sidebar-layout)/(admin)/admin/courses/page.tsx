--- conflicted
+++ resolved
@@ -476,7 +476,6 @@
             </DialogContent>
           </Dialog>
 
-<<<<<<< HEAD
           <div className="flex gap-2">
             <Link href="/assessment/questions">
               <Button variant="outline" className="flex items-center gap-2">
@@ -496,7 +495,6 @@
               </Button>
             </Link>
           </div>
-=======
           <Dialog
             open={isCategoryDialogOpen}
             onOpenChange={setIsCategoryDialogOpen}
@@ -643,7 +641,6 @@
               <Plus className="mr-2 h-4 w-4" /> Thêm khoá học
             </Button>
           </Link>
->>>>>>> cca9a74b
         </div>
       </div>
 
