--- conflicted
+++ resolved
@@ -12,14 +12,11 @@
 import { toast } from "sonner";
 
 import { getCourseById } from "@/actions/courseAction";
-<<<<<<< HEAD
 import { getThreadByResourceId } from "@/actions/discussion.action";
-=======
 import {
   checkEnrollmentStatus,
   enrollCourse,
 } from "@/actions/enrollmentActions";
->>>>>>> aac23a9c
 
 import useUserStore from "@/stores/useUserStore";
 
@@ -35,6 +32,7 @@
 
 export default function CourseDetail() {
   const [course, setCourse] = useState<Course | null>(null);
+  const { user } = useUserStore();
   const [isLoading, setIsLoading] = useState(true);
   const [error, setError] = useState<string | null>(null);
   const [isEnrolled, setIsEnrolled] = useState(false);
@@ -58,7 +56,6 @@
     fetchCourse();
   }, [params.courseId]);
 
-<<<<<<< HEAD
   // Separate useEffect for fetching thread to avoid infinite loops
   useEffect(() => {
     // Store course title in a ref to avoid dependency issues
@@ -100,14 +97,6 @@
     }
   }, [params.courseId, user, threadId]);
 
-  const handleEnrollClick = () => {
-    if (course?.chapters && course.chapters.length > 0) {
-      const firstChapter = course.chapters[0];
-      if (firstChapter.lessons && firstChapter.lessons.length > 0) {
-        const firstLesson = firstChapter.lessons[0];
-        if (course.price === 0 || firstLesson.isFreePreview) {
-          window.location.href = `/course/${course.id}/lesson/${firstLesson.id}`;
-=======
   useEffect(() => {
     const checkEnrollment = async () => {
       if (session?.user?.id && course?.id) {
@@ -148,13 +137,12 @@
           router.push("/dashboard");
         } else {
           throw new Error(enrollmentResult.message);
->>>>>>> aac23a9c
         }
       } else {
         // Chuyển đến trang enrollment để xử lý thanh toán
         router.push(`/enrollment/${course.id}`);
       }
-    } catch (error) {
+    } catch (error: any) {
       console.error("Enrollment error:", error);
       toast.error(
         error.response?.data?.message || "Có lỗi xảy ra khi đăng ký khóa học.",
