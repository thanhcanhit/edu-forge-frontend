"use client";

import Link from "next/link";
import { useParams, useRouter } from "next/navigation";
import { useEffect, useMemo, useState } from "react";

import { useOtherUser } from "@/hooks/useOtherUser";
import { usePopupChatbot } from "@/hooks/usePopupChatbot";
import { AxiosFactory } from "@/lib/axios";
import { Course, LessonType } from "@/types/course/types";
import {
  Collapsible,
  CollapsibleContent,
  CollapsibleTrigger,
} from "@radix-ui/react-collapsible";
import { motion } from "framer-motion";
import {
  ArrowBigRight,
  BookOpen,
  Calendar,
  ChevronLeft,
  ChevronRight,
  Clock,
  Menu,
  MessageSquare,
  Minus,
  Play,
  Plus,
  Trophy,
} from "lucide-react";
import { useSession } from "next-auth/react";
import ReactPlayer from "react-player";
import { JSX } from "react/jsx-runtime";
import { toast } from "sonner";

import { getCourseById, getLessonById } from "@/actions/courseAction";
import { getThreadByResourceId } from "@/actions/discussion.action";
<<<<<<< HEAD
import { checkEnrollmentStatus } from "@/actions/enrollmentActions";
import {
  createTestAttempt,
  getHighestScoreAttempt,
  getTestAttempts,
  getTests,
} from "@/actions/testAction";
=======
import {
  checkEnrollmentStatus,
  createCertificate,
} from "@/actions/enrollmentActions";
>>>>>>> cca9a74b

import { useProgressStore } from "@/stores/useProgressStore";
import useUserStore from "@/stores/useUserStore";

import { extractPlainTextFromBlockNote } from "@/utils/blocknote";

import Discussion from "@/components/discussion";
import { DiscussionType } from "@/components/discussion/type";
import {
  AlertDialog,
  AlertDialogAction,
  AlertDialogCancel,
  AlertDialogContent,
  AlertDialogDescription,
  AlertDialogFooter,
  AlertDialogHeader,
  AlertDialogTitle,
  AlertDialogTrigger,
} from "@/components/ui/alert-dialog";
import { Badge } from "@/components/ui/badge";
import { Button } from "@/components/ui/button";
import {
  Card,
  CardContent,
  CardDescription,
  CardFooter,
  CardHeader,
  CardTitle,
} from "@/components/ui/card";
import { Progress } from "@/components/ui/progress";
import { Skeleton } from "@/components/ui/skeleton";
import {
  Tooltip,
  TooltipContent,
  TooltipProvider,
  TooltipTrigger,
} from "@/components/ui/tooltip";

interface Block {
  id: string;
  type: string;
  props: {
    textColor?: string;
    backgroundColor?: string;
    textAlignment?: string;
    level?: number;
    name?: string;
    url?: string;
    caption?: string;
    showPreview?: boolean;
    previewWidth?: number;
  };
  content?: Array<{
    type: string;
    text: string;
    styles: Record<string, any>;
  }>;
  children: Block[];
}

const renderBlockToHtml = (block: Block): JSX.Element => {
  // Xử lý màu sắc và background
  const textColorStyle =
    block.props.textColor !== "default" ? { color: block.props.textColor } : {};
  const backgroundColorStyle =
    block.props.backgroundColor !== "default"
      ? { backgroundColor: block.props.backgroundColor }
      : {};
  const textAlignStyle = {
    textAlign: block.props.textAlignment as React.CSSProperties["textAlign"],
  };

  const baseStyles = {
    ...textColorStyle,
    ...backgroundColorStyle,
    ...textAlignStyle,
  };

  // Render nội dung content
  const renderContent = () => {
    if (!block.content) return null;

    return block.content.map((contentItem, index) => {
      if (contentItem.type === "link") {
        return (
          <a
            key={index}
            href={contentItem.text}
            target="_blank"
            rel="noopener noreferrer"
            className="text-blue-600 hover:underline"
          >
            {contentItem.text
              ?.split(" ")
              .map((word: string, linkIndex: number) => (
                <span key={linkIndex} style={contentItem.styles}>
                  {word}
                </span>
              ))}
          </a>
        );
      }

      const textStyles = {
        ...contentItem.styles,
        ...(contentItem.styles?.bold && { fontWeight: "bold" }),
        ...(contentItem.styles?.italic && { fontStyle: "italic" }),
        ...(contentItem.styles?.underline && { textDecoration: "underline" }),
        ...(contentItem.styles?.strike && { textDecoration: "line-through" }),
        ...(contentItem.styles?.textColor && {
          color: contentItem.styles.textColor,
        }),
      };

      return (
        <span key={index} style={textStyles}>
          {contentItem.text}
        </span>
      );
    });
  };

  switch (block.type) {
    case "paragraph":
      return (
        <p className="mb-4" style={baseStyles}>
          {renderContent()}
        </p>
      );

    case "heading":
      const HeadingTag =
        `h${block.props.level || 1}` as keyof JSX.IntrinsicElements;
      return (
        <HeadingTag
          className={`mb-4 font-semibold ${
            block.props.level === 1
              ? "text-3xl"
              : block.props.level === 2
                ? "text-2xl"
                : "text-xl"
          }`}
          style={baseStyles}
        >
          {renderContent()}
        </HeadingTag>
      );

    case "quote":
      return (
        <blockquote
          className="border-l-4 border-gray-300 pl-4 italic my-4"
          style={baseStyles}
        >
          {renderContent()}
          {block.children.length > 0 && (
            <div className="mt-2 pl-4">
              {block.children.map((child, index) => (
                <div key={child.id || `child-${index}`}>
                  {renderBlockToHtml(child)}
                </div>
              ))}
            </div>
          )}
        </blockquote>
      );

    case "bulletListItem":
      return (
        <li className="list-disc ml-6 my-1" style={baseStyles}>
          {renderContent()}
          {block.children.length > 0 && (
            <ul className="ml-6">
              {block.children.map((child) => renderBlockToHtml(child))}
            </ul>
          )}
        </li>
      );

    case "numberedListItem":
      return (
        <li className="list-decimal ml-6 my-1" style={baseStyles}>
          {renderContent()}
          {block.children.length > 0 && (
            <ol className="ml-6">
              {block.children.map((child) => renderBlockToHtml(child))}
            </ol>
          )}
        </li>
      );

    case "codeBlock":
      return (
        <pre
          className="bg-gray-800 p-4 rounded-lg overflow-x-auto my-4"
          style={baseStyles}
        >
          <code className="language-text">{renderContent()}</code>
        </pre>
      );

    case "table":
      return (
        <div className="overflow-x-auto my-4">
          <table className="min-w-full border">
            <tbody>
              {(block.content as any)?.rows?.map(
                (row: any, rowIndex: number) => (
                  <tr key={rowIndex}>
                    {row.cells.map(
                      (
                        cell: {
                          props: {
                            textAlignment?: string;
                            backgroundColor?: string;
                            textColor?: string;
                            colspan?: number;
                            rowspan?: number;
                          };
                          content: Array<{
                            styles: Record<string, any>;
                            text: string;
                          }>;
                        },
                        cellIndex: number,
                      ) => {
                        const cellStyles = {
                          ...baseStyles,
                          textAlign: cell.props.textAlignment,
                          backgroundColor: cell.props.backgroundColor,
                          color: cell.props.textColor,
                          ...(cell.props.colspan && {
                            colspan: cell.props.colspan,
                          }),
                          ...(cell.props.rowspan && {
                            rowspan: cell.props.rowspan,
                          }),
                        };

                        return (
                          <td
                            key={cellIndex}
                            className="border p-2"
                            style={{
                              textAlign: cell.props
                                .textAlignment as React.CSSProperties["textAlign"],
                              backgroundColor: cell.props.backgroundColor,
                              color: cell.props.textColor,
                              ...(cell.props.colspan && {
                                colSpan: cell.props.colspan,
                              }),
                              ...(cell.props.rowspan && {
                                rowSpan: cell.props.rowspan,
                              }),
                            }}
                          >
                            {cell.content.map((content, contentIndex) => (
                              <span key={contentIndex} style={content.styles}>
                                {content.text}
                              </span>
                            ))}
                          </td>
                        );
                      },
                    )}
                  </tr>
                ),
              )}
            </tbody>
          </table>
        </div>
      );

    case "image":
      return (
        <div className="my-4" style={baseStyles}>
          <img
            src={block.props.url}
            alt={block.props.name || "Lesson image"}
            className="max-w-full rounded-lg mx-auto"
            style={{
              width: block.props.previewWidth
                ? `${block.props.previewWidth}px`
                : "100%",
              maxWidth: "100%",
              height: "auto",
            }}
          />
          {block.props.caption && (
            <p className="text-sm text-gray-500 mt-2 text-center">
              {block.props.caption}
            </p>
          )}
        </div>
      );

    case "video":
      return (
        <div className="my-4" style={baseStyles}>
          <div className="aspect-video w-full">
            <ReactPlayer
              url={block.props.url}
              controls={true}
              width="100%"
              height="100%"
              className="rounded-lg"
            />
          </div>
          {block.props.caption && (
            <p className="text-sm text-gray-500 mt-2 text-center">
              {block.props.caption}
            </p>
          )}
        </div>
      );

    default:
      console.warn(`Unsupported block type: ${block.type}`);
      return (
        <div className="my-4 p-2 bg-yellow-100 text-yellow-800 rounded">
          [Unsupported block type: {block.type}]
        </div>
      );
  }
};

// Interface for transcript items with timestamps
interface TranscriptItem {
  text: string;
  timestamp: string;
  offset: number;
  duration: number;
}

interface Test {
  id: string;
  title: string;
  description: string;
  testType: string;
  duration: number;
  maxScore: number;
  maxAttempts: number;
  testStart: string;
  testEnd: string;
  courseId: string;
  chapterId: string;
  lessonId: string;
}

interface TestAttempt {
  id: string;
  testId: string;
  attemptNumber: number;
  totalScore: number | null;
  startedAt: string;
  submittedAt: string | null;
  test: {
    title: string;
    testType: string;
    maxScore: number;
  };
}

// New interface for highest score attempt
interface HighestScoreAttempt {
  id: string;
  testId: string;
  testTakerId: string;
  attemptNumber: number;
  totalScore: number;
  submittedAt: string;
  test: {
    title: string;
    testType: string;
    maxScore: number;
  };
  answers: Array<{
    questionId: string;
    answerData: any;
    score: number;
  }>;
  scoreDetails: Array<{
    questionId: string;
    earnedScore: number;
    feedback: string;
  }>;
}

function getTestTypeText(type: string) {
  switch (type) {
    case "PRACTICE":
      return "Bài tập";
    case "QUIZ":
      return "Bài kiểm tra";
    case "FINAL":
      return "Bài thi cuối kỳ";
    case "ASSIGNMENT":
      return "Bài tập về nhà";
    default:
      return type;
  }
}

export default function LessonDetail() {
  const [course, setCourse] = useState<Course | null>(null);
  const [lesson, setLesson] = useState<any>(null);
  const [isLoading, setIsLoading] = useState(true);
  const [error, setError] = useState<string | null>(null);
  const [isSidebarOpen, setIsSidebarOpen] = useState(true);
  const [isEnrolled, setIsEnrolled] = useState(false);
  const [timestampedTranscript, setTimestampedTranscript] = useState<
    TranscriptItem[]
  >([]);
  const [threadId, setThreadId] = useState<string | null>(null);
  const [enrollmentId, setEnrollmentId] = useState<string | null>(null);
  const { user } = useUserStore();
  const params = useParams();
  const router = useRouter();
  const { data: session } = useSession();

  // Progress store
  const {
    progress,
    overallProgress,
    lessonId: lastLessonId,
    currentLesson: lastLessonTitle,
    setEnrollmentId: setProgressEnrollmentId,
    fetchInitialProgress,
    fetchOverallProgress,
    updateLessonProgress,
    setCurrentCourseId,
  } = useProgressStore();

  const [expandedChapters, setExpandedChapters] = useState<
    Record<string, boolean>
  >({});

  // Set all chapters to expanded by default when course data is loaded
  useEffect(() => {
    if (course?.chapters) {
      const initialExpandedState = course.chapters.reduce(
        (acc, chapter) => {
          acc[chapter.id] = true;
          return acc;
        },
        {} as Record<string, boolean>,
      );
      setExpandedChapters(initialExpandedState);
    }
  }, [course?.chapters]);

  // Function to handle chapter expansion toggle
  const toggleChapter = (chapterId: string) => {
    setExpandedChapters((prev) => ({
      ...prev,
      [chapterId]: !prev[chapterId],
    }));
  };

  useEffect(() => {
    const checkEnrollment = async () => {
      if (session?.user?.id && course?.id) {
        try {
          const result = await checkEnrollmentStatus(
            course.id,
            session.user.id,
          );
          setIsEnrolled(result.data);
        } catch (err) {
          console.error("Error checking enrollment:", err);
        }
      }
    };

    checkEnrollment();
  }, [course?.id, session?.user?.id]);

  // Memoize the reference text to prevent unnecessary re-renders
  const referenceText = useMemo(() => {
    // Format timestamped transcript for reference
    let transcriptSection = "No video transcript available";

    if (timestampedTranscript.length > 0) {
      // Check if we have valid timestamps (not all 0:00)
      const hasValidTimestamps = timestampedTranscript.some(
        (item) => item.timestamp !== "0:00",
      );

      if (hasValidTimestamps) {
        transcriptSection = timestampedTranscript
          .map((item) => `[${item.timestamp}] ${item.text}`)
          .join("\n");
      } else {
        // If all timestamps are 0:00, log an error and use a simpler format
        console.error(
          "All transcript timestamps are 0:00. Check the YouTube transcript API response.",
        );
        transcriptSection = timestampedTranscript
          .map((item, index) => `[Part ${index + 1}] ${item.text}`)
          .join("\n");
      }
    }

    // Extract plain text from lesson content if it exists
    const plainContent = lesson?.content
      ? extractPlainTextFromBlockNote(lesson.content)
      : "No content available";

    return `
    Course Title: ${course?.title} \n
    Lesson Title: ${lesson?.title} \n
    Lesson Content: ${plainContent} \n
    Lesson Type: ${lesson?.type} \n
    Lesson Video Transcript with Timestamps: \n${transcriptSection} \n
    `;
  }, [
    course?.title,
    lesson?.title,
    lesson?.content,
    lesson?.type,
    timestampedTranscript,
  ]);

  console.log(referenceText);
  // Use the memoized chatbot component
  const LessonChatbot = usePopupChatbot({
    initialOpen: false,
    position: "bottom-right",
    referenceText,
    title: "Trợ lý học tập Eduforge AI",
    welcomeMessage:
      "Xin chào! Tôi là trợ lý học tập Eduforge AI. Bạn có thể hỏi tôi bất cứ điều gì liên quan đến bài học này.",
    showBalloon: false,
    systemPrompt: `Bạn là trợ lý AI học tập cá nhân của Eduforge, được tối ưu hóa để hỗ trợ quá trình học tập. Hãy tuân thủ các nguyên tắc sau:

1. NỘI DUNG VÀ GIỌNG ĐIỆU
- Trả lời ngắn gọn, đảm bảo thông tin chính xác và có tính giáo dục cao
- Ưu tiên cách giải thích dễ hiểu, sử dụng ví dụ minh họa khi cần thiết
- Sử dụng giọng điệu thân thiện, khuyến khích và tích cực

2. NGUỒN THÔNG TIN
- Phân tích và sử dụng chính xác nội dung từ reference text (bài học) được cung cấp
- Nếu câu hỏi nằm ngoài phạm vi bài học, hãy nói rõ và cung cấp kiến thức nền tảng
- Đề xuất tài liệu bổ sung chỉ khi thực sự cần thiết

3. HỖ TRỢ HỌC TẬP
- Giúp người học hiểu sâu hơn về khái niệm, không chỉ ghi nhớ thông tin 
- Hướng dẫn người học tư duy phản biện và giải quyết vấn đề
- Điều chỉnh độ phức tạp của câu trả lời phù hợp với ngữ cảnh

4. ĐỊNH DẠNG
- Sử dụng Markdown để định dạng câu trả lời và đảm bảo dễ đọc
- Dùng đậm, in nghiêng và danh sách để làm nổi bật điểm quan trọng
- Đảm bảo thuật ngữ kỹ thuật được giải thích rõ ràng

Reference text chứa thông tin về khóa học, bài học và nội dung. Hãy sử dụng thông tin này khi trả lời.`,
  });

  useEffect(() => {
    const fetchData = async () => {
      try {
        const [courseData, lessonData] = await Promise.all([
          getCourseById(params.courseId as string),
          getLessonById(params.lessonId as string),
        ]);
        setCourse(courseData);
        setLesson(lessonData);

        if (lessonData?.videoUrl) {
          try {
            // Use our server-side API route to fetch the transcript
            const response = await fetch(
              `/api/youtube-transcript?url=${encodeURIComponent(lessonData.videoUrl)}`,
              {
                signal: AbortSignal.timeout(8000), // Timeout sau 8 giây
              },
            );

            if (!response.ok) {
              console.warn(
                `Transcript fetch failed: ${response.status} ${response.statusText}`,
              );
              // Thay vì throw error, chỉ log và tiếp tục
              setTimestampedTranscript([]);
            } else {
              const data = await response.json();
              setTimestampedTranscript(data.timestampedTranscript || []);
              console.log("Transcript fetched successfully");
            }
          } catch (error) {
            // Log lỗi nhưng không làm crash component
            console.error("Error fetching transcript:", error);
            setTimestampedTranscript([]);
          }
        }
      } catch (err) {
        setError(err instanceof Error ? err.message : "An error occurred");
      } finally {
        setIsLoading(false);
      }
    };

    fetchData();
  }, [params.courseId, params.lessonId]);

  useEffect(() => {
    const fetchOrCreateThread = async () => {
      if (!params.lessonId || !user) {
        return;
      }

      try {
        const thread = await getThreadByResourceId(
          params.lessonId as string,
          DiscussionType.LESSON_DISCUSSION,
        );

        if (thread) {
          setThreadId(thread.id);
        }
      } catch (err) {
        console.error("Error in discussion thread handling:", err);
      }
    };

    if (lesson && user && !threadId) {
      fetchOrCreateThread();
    }
  }, [params.lessonId, user, threadId, lesson]);

  // Add new useEffect for fetching enrollment ID
  useEffect(() => {
    const fetchEnrollmentId = async () => {
      if (session?.user?.id && course?.id) {
        try {
          // Kiểm tra xem lesson hiện tại có phải là preview không
          const allCourseLessons =
            course.chapters?.flatMap((chapter) => chapter.lessons || []) || [];
          const currentLesson = allCourseLessons.find(
            (lesson) => lesson?.id === params.lessonId,
          );
          const isCurrentLessonPreview = currentLesson?.isFreePreview || false;

          // Luôn cập nhật currentCourseId trong progress store
          useProgressStore.getState().clearProgress(); // Reset all progress data
          setCurrentCourseId(course.id);

          // Nếu đang xem bài học preview mà chưa enrolled, không cần fetch enrollment
          if (isCurrentLessonPreview && !isEnrolled) {
            console.log(
              "Viewing preview lesson without enrollment - skipping enrollment API call",
            );
            return;
          }

          const enrollmentApi = await AxiosFactory.getApiInstance("enrollment");
          const response = await enrollmentApi.get(`/find/${course.id}`);
          console.log("response.data", response.data);
          if (response.data?.id) {
            setEnrollmentId(response.data.id);
            setProgressEnrollmentId(response.data.id);
            // Fetch initial progress
            await fetchInitialProgress();
            await fetchOverallProgress();
          }
        } catch (err: any) {
          // Nếu lỗi 404, đây có thể là bài preview mà người dùng chưa đăng ký
          if (err.response?.status === 404) {
            console.log("User not enrolled in this course yet");
            // Không hiển thị lỗi trong console cho trường hợp này
            useProgressStore.getState().clearProgress();
          } else {
            console.error("Error fetching enrollment ID:", err);
          }
        }
      }
    };

    fetchEnrollmentId();
  }, [
    course,
    session?.user?.id,
    params.lessonId,
    isEnrolled,
    fetchInitialProgress,
    fetchOverallProgress,
    setProgressEnrollmentId,
    setCurrentCourseId,
  ]);

  // New state for video loading
  const [isVideoLoading, setIsVideoLoading] = useState(true);

  // New animation variants
  const fadeIn = {
    hidden: { opacity: 0 },
    visible: { opacity: 1, transition: { duration: 0.5 } },
  };

  const slideUp = {
    hidden: { y: 20, opacity: 0 },
    visible: { y: 0, opacity: 1, transition: { duration: 0.5 } },
  };

  const [tests, setTests] = useState<Test[]>([]);
  const [attempts, setAttempts] = useState<TestAttempt[]>([]);
  const [isLoadingTests, setIsLoadingTests] = useState(false);
  const [highestScores, setHighestScores] = useState<
    Record<string, HighestScoreAttempt>
  >({});

  // Modified tests fetch useEffect
  useEffect(() => {
    const fetchTests = async () => {
      if (!course?.id || !params.lessonId) return;

      try {
        setIsLoadingTests(true);
        const result = await getTests({
          courseId: course.id,
          lessonId: params.lessonId as string,
        });

        if (result.success && result.data) {
          setTests(result.data);
        } else {
          console.error("Error fetching tests:", result.message);
        }

        // Fetch attempts for the current user
        if (user?.id) {
          const attemptsResult = await getTestAttempts({
            testTakerId: user.id,
            isSubmitted: true,
          });

          if (attemptsResult.success && attemptsResult.data) {
            setAttempts(attemptsResult.data.attempts);
          } else {
            console.error("Error fetching attempts:", attemptsResult.message);
          }
        }
      } catch (error) {
        console.error("Error fetching tests:", error);
      } finally {
        setIsLoadingTests(false);
      }
    };

    fetchTests();
  }, [course?.id, params.lessonId, user?.id]);

  // Separate useEffect for fetching highest scores
  useEffect(() => {
    const fetchHighestScores = async () => {
      if (!user?.id || !tests.length) return;

      console.log("Fetching highest scores for user:", user.id);
      console.log(
        "Available tests:",
        tests.map((t) => t.id),
      );

      try {
        const highestScoresMap: Record<string, HighestScoreAttempt> = {};

        // Fetch highest score for each test
        await Promise.all(
          tests.map(async (test) => {
            try {
              console.log(`Fetching highest score for test ${test.id}`);
              const scoreResult = await getHighestScoreAttempt({
                testId: test.id,
                testTakerId: user.id,
              });

              console.log(`Score result for test ${test.id}:`, scoreResult);

              if (scoreResult.success && scoreResult.data) {
                highestScoresMap[test.id] = scoreResult.data;
              }
            } catch (err) {
              console.error(
                `Error fetching highest score for test ${test.id}:`,
                err,
              );
            }
          }),
        );

        console.log("highestScoresMap", highestScoresMap);
        setHighestScores(highestScoresMap);
      } catch (error) {
        console.error("Error fetching highest scores:", error);
      }
    };

    fetchHighestScores();
  }, [tests, user?.id]); // This will run when either tests are loaded or user changes

  const startTest = async (testId: string) => {
    try {
      if (!user?.id) {
        toast.error("Bạn cần đăng nhập để làm bài kiểm tra");
        return;
      }

      const result = await createTestAttempt({
        testId,
        testTakerId: user.id,
      });

      if (result.success && result.data) {
        router.push(`/assessment/attemps/${result.data.id}`);
      } else {
        throw new Error(result.message || "Không thể bắt đầu bài kiểm tra");
      }
    } catch (error) {
      console.error("Error starting test:", error);
      toast.error("Có lỗi xảy ra khi bắt đầu bài kiểm tra");
    }
  };

  if (isLoading) {
    return (
      <div className="w-full flex-1 flex flex-col min-h-screen relative px-1">
        <div className="flex-1 pr-0 md:pr-[350px] transition-all duration-300">
          <div className="space-y-6 mx-auto">
            {/* Loading breadcrumb */}
            <div className="flex items-center text-sm px-4 pt-4 gap-2">
              <Skeleton className="h-4 w-20" />
              <Skeleton className="h-4 w-4 rounded-full" />
              <Skeleton className="h-4 w-32" />
              <Skeleton className="h-4 w-4 rounded-full" />
              <Skeleton className="h-4 w-40" />
            </div>

            {/* Loading video placeholder */}
            <Skeleton
              className="w-full rounded-lg"
              style={{ aspectRatio: "16/9" }}
            />

            {/* Loading content card */}
            <div className="prose max-w-none">
              <Card className="overflow-hidden border-none shadow-md rounded-xl">
                <CardContent className="p-6">
                  <Skeleton className="h-8 w-48 mb-4" />
                  <div className="flex items-center gap-2 mb-6">
                    <Skeleton className="h-8 w-8 rounded-full" />
                    <Skeleton className="h-7 w-64" />
                  </div>

                  <div className="space-y-4 mt-6">
                    <Skeleton className="h-4 w-full" />
                    <Skeleton className="h-4 w-full" />
                    <Skeleton className="h-4 w-3/4" />
                    <Skeleton className="h-20 w-full" />
                    <Skeleton className="h-4 w-5/6" />
                    <Skeleton className="h-4 w-full" />
                  </div>
                </CardContent>
              </Card>
            </div>

            {/* Loading discussion */}
            <div className="mt-8 pb-16">
              <Card className="overflow-hidden border-none shadow-md rounded-xl">
                <CardContent className="p-6">
                  <Skeleton className="h-8 w-32 mb-4" />
                  <div className="space-y-4">
                    <Skeleton className="h-20 w-full rounded-lg" />
                    <div className="flex items-start gap-3">
                      <Skeleton className="h-10 w-10 rounded-full flex-shrink-0" />
                      <div className="space-y-2 flex-1">
                        <Skeleton className="h-4 w-32" />
                        <Skeleton className="h-16 w-full rounded-md" />
                      </div>
                    </div>
                  </div>
                </CardContent>
              </Card>
            </div>
          </div>
        </div>

        {/* Loading navigation bar */}
        <div className="fixed bottom-0 left-0 right-0 bg-white/90 backdrop-blur-md border-t px-6 py-3 z-1">
          <div className="flex items-center justify-center gap-4">
            <Skeleton className="h-10 w-40 rounded-md" />
            <Skeleton className="h-10 w-40 rounded-md" />
          </div>

          <div className="absolute top-1/4 right-4 flex items-center">
            <Skeleton className="h-6 w-24 mr-2" />
            <Skeleton className="h-8 w-8 rounded-md" />
          </div>
        </div>

        {/* Loading sidebar */}
        <div className="fixed right-0 top-0 h-[calc(100vh-73px)] w-[350px] bg-gray-50 border-l hidden md:block">
          <div className="py-4 px-2.5 pr-4 h-full overflow-auto">
            <Skeleton className="h-8 w-48 mb-7" />
            <div className="space-y-4">
              {[1, 2, 3].map((i) => (
                <div key={i} className="space-y-2">
                  <Skeleton className="h-14 w-full rounded-lg" />
                  <div className="pl-4 space-y-2">
                    {Array(i + 1)
                      .fill(0)
                      .map((_, j) => (
                        <Skeleton key={j} className="h-10 w-full rounded-lg" />
                      ))}
                  </div>
                </div>
              ))}
            </div>
          </div>
        </div>
      </div>
    );
  }

  if (error) {
    return (
      <div className="flex justify-center items-center min-h-screen text-red-500">
        {error}
      </div>
    );
  }

  if (!course || !lesson) {
    return (
      <div className="flex justify-center items-center min-h-screen">
        Không tìm thấy khoá học hoặc bài học!
      </div>
    );
  }

  // Hàm kiểm tra quyền truy cập bài học
  const canAccessLesson = (lesson: any) => {
    return lesson.isFreePreview || isEnrolled;
  };

  // Tìm bài học trước/sau có thể truy cập
  const findAccessibleLesson = (
    lessons: any[],
    currentIndex: number,
    direction: "prev" | "next",
  ) => {
    const step = direction === "prev" ? -1 : 1;
    let index = currentIndex + step;

    while (index >= 0 && index < lessons.length) {
      if (canAccessLesson(lessons[index])) {
        return lessons[index];
      }
      index += step;
    }
    return null;
  };

  const allLessons =
    course.chapters?.flatMap((chapter) => chapter.lessons) || [];
  const currentLessonIndex = allLessons.findIndex(
    (lessonItem) => lessonItem?.id === params.lessonId,
  );

  // Calculate total lessons
  const totalLessons = allLessons.length;

  // Cập nhật logic tìm bài học trước/sau
  const previousLesson = findAccessibleLesson(
    allLessons,
    currentLessonIndex,
    "prev",
  );
  const nextLesson = findAccessibleLesson(
    allLessons,
    currentLessonIndex,
    "next",
  );

  // Parse lesson content for BLOG or MIXED types
  let contentBlocks: Block[] = [];
  if (
    lesson?.content &&
    typeof lesson.content === "string" &&
    (lesson.type === LessonType.BLOG || lesson.type === LessonType.MIXED)
  ) {
    try {
      // Kiểm tra xem content có phải định dạng JSON không
      const trimmedContent = lesson.content.trim();
      if (
        trimmedContent &&
        (trimmedContent[0] === "[" || trimmedContent[0] === "{")
      ) {
        contentBlocks = JSON.parse(lesson.content);
      } else {
        console.warn("Lesson content is not in JSON format:", lesson.content);
      }
    } catch (error) {
      console.error("Error parsing lesson content:", error);
    }
  }

  // Handle lesson completion and navigation to next lesson
  const handleLessonCompletion = async () => {
    if (!enrollmentId || !lesson || !nextLesson) return;

    try {
      // Lấy index của bài học hiện tại
      const currentLessonIndex = allLessons.findIndex(
        (lessonItem) => lessonItem?.id === params.lessonId,
      );

      // Lấy thông tin bài học tiếp theo
      const nextLessonIndex = allLessons.findIndex(
        (lessonItem) => lessonItem?.id === nextLesson.id,
      );

      console.log("Progress check:", {
        currentLessonIndex,
        nextLessonIndex,
        currentLessonId: params.lessonId,
        nextLessonId: nextLesson.id,
        lastLessonId,
        progress,
      });

      // Luôn cập nhật tiến trình với thông tin của bài học tiếp theo
      // vì chúng ta đang chuyển đến bài học đó
      const newProgressPercentage = Math.max(
        progress, // Current progress from store
        ((nextLessonIndex + 1) / totalLessons) * 100,
      );

      // Cập nhật tiến trình với thông tin bài học TIẾP THEO
      await updateLessonProgress({
        progress: newProgressPercentage,
        currentLesson: nextLesson.title, // Sử dụng tên của bài học tiếp theo
        lessonId: nextLesson.id, // Sử dụng ID của bài học tiếp theo
        isLessonCompleted: true,
      });

      toast.success("Tiến độ học tập đã được cập nhật!");

      // Navigate to next lesson
      router.push(`/course/${course ? course.id : ""}/lesson/${nextLesson.id}`);
    } catch (err) {
      toast.error("Không thể cập nhật tiến độ học tập");
    }
  };

  // Trong component, thêm đoạn code để lấy thông tin người tạo khóa học
  // const { otherUserData: instructorData } = useOtherUser(course?.ownerId);

  // Thêm hàm xử lý hoàn thành khóa học
  const handleCourseCompletion = async () => {
    try {
      // Cập nhật tiến độ học tập thành 100%
      // await updateLessonProgress({
      //   progress: 100,
      //   currentLesson: lesson?.title || "",
      //   lessonId: lesson?.id || "",
      //   isLessonCompleted: true,
      // });

      // Tạo chứng chỉ nếu khóa học có chứng chỉ
      if (course?.isHasCertificate) {
        const certificateResult = await createCertificate({
          courseId: course.id,
          metadata: {
            courseName: course.title,
            completedAt: new Date().toISOString(),
            userName: session?.user?.name || "",
            userId: session?.user?.id || "",
            courseId: course.id,
            level: course.level || "Beginner",
            categoryName: course.category?.name || "",
            // instructor: instructorData?.name || "Giảng viên",
          },
        });

        if (certificateResult.success) {
          toast.success("Chúc mừng! Bạn đã hoàn thành khóa học");
          // Điều hướng đến trang chứng chỉ
          router.push(`/certificate/${certificateResult.data.id}`);
        } else {
          throw new Error(
            certificateResult.message || "Không thể tạo chứng chỉ",
          );
        }
      } else {
        toast.success("Chúc mừng! Bạn đã hoàn thành khóa học");
        router.push(`/course/${course?.id}`);
      }
    } catch (err) {
      toast.error("Không thể cập nhật tiến độ học tập");
      console.error(err);
    }
  };

  return (
    <>
      <div className="w-full flex-1 flex flex-col min-h-screen relative px-1">
        <motion.div
          initial="hidden"
          animate="visible"
          variants={fadeIn}
          className={`flex-1 ${isSidebarOpen ? "pr-[350px]" : ""} transition-all duration-300`}
        >
          <div className="space-y-6 mx-auto ">
            {/* Course Navigation Breadcrumb */}
            <motion.div
              variants={slideUp}
              className="flex items-center text-sm text-gray-500 px-4 pt-4"
            >
              <Link
                href="/"
                className="hover:text-orange-500 transition-colors"
              >
                Khóa học
              </Link>
              <ChevronRight className="h-4 w-4 mx-2" />
              <Link
                href={course ? `/course/${course.id}` : "#"}
                className="hover:text-orange-500 transition-colors"
              >
                {course?.title}
              </Link>
              <ChevronRight className="h-4 w-4 mx-2" />
              <span className="text-gray-700 font-medium truncate">
                {lesson?.title}
              </span>
            </motion.div>

            {/* Video Content for VIDEO or MIXED */}
            {(lesson.type === LessonType.VIDEO ||
              lesson.type === LessonType.MIXED) &&
              lesson.videoUrl && (
                <motion.div
                  variants={slideUp}
                  className="relative rounded-lg overflow-hidden shadow-lg w-full"
                  style={{ aspectRatio: "16/9" }}
                >
                  {isVideoLoading && (
                    <div className="absolute inset-0 flex items-center justify-center bg-gray-900/30 backdrop-blur-sm">
                      <div className="flex flex-col items-center">
                        <div className="w-16 h-16 border-4 border-orange-500 border-t-transparent rounded-full animate-spin"></div>
                        <p className="text-white mt-4 font-medium">
                          Đang tải video...
                        </p>
                      </div>
                    </div>
                  )}
                  <ReactPlayer
                    url={lesson.videoUrl}
                    controls={true}
                    onReady={() => setIsVideoLoading(false)}
                    onBuffer={() => setIsVideoLoading(true)}
                    onBufferEnd={() => setIsVideoLoading(false)}
                    config={{
                      youtube: {
                        playerVars: { showinfo: 1 },
                      },
                    }}
                    className="react-player"
                    width="100%"
                    height="100%"
                  />
                </motion.div>
              )}

            {/* Lesson Content */}
            <motion.div variants={slideUp} className="prose max-w-none pb-16">
              <Card className="overflow-hidden border-none shadow-md rounded-xl">
                <CardContent className="p-6">
                  <h1 className="text-2xl font-bold bg-gradient-to-r from-orange-500 to-red-500 bg-clip-text text-transparent inline-block mb-4  items-center">
                    <BookOpen className="w-6 h-6 mr-2 text-orange-500" />
                    Nội dung bài học
                  </h1>
                  <h2 className="text-xl font-semibold mb-6 flex items-center gap-2">
                    <span className="bg-orange-100 text-orange-600 w-8 h-8 rounded-full flex items-center justify-center text-sm font-bold">
                      {lesson.order}
                    </span>
                    <span>{lesson.title}</span>
                  </h2>

                  {/* Render Parsed Content for BLOG or MIXED */}
                  {(lesson.type === LessonType.BLOG ||
                    lesson.type === LessonType.MIXED) &&
                    contentBlocks.length > 0 && (
                      <div className="mt-4">
                        {contentBlocks.map((block, index) => (
                          <motion.div
                            key={block.id}
                            initial={{ opacity: 0, y: 10 }}
                            animate={{ opacity: 1, y: 0 }}
                            transition={{ delay: 0.1 * index, duration: 0.3 }}
                          >
                            {renderBlockToHtml(block)}
                          </motion.div>
                        ))}
                      </div>
                    )}

                  {/* Fallback for VIDEO-only or empty content */}
                  {lesson.type === LessonType.VIDEO && !lesson.videoUrl && (
                    <p className="text-md text-gray-500">
                      Không có nội dung video.
                    </p>
                  )}
                  {(lesson.type === LessonType.BLOG ||
                    lesson.type === LessonType.MIXED) &&
                    contentBlocks.length === 0 && (
                      <p className="text-md text-gray-500">
                        Không có nội dung bài viết.
                      </p>
                    )}
                </CardContent>
              </Card>
            </motion.div>

            {/* Tests Section */}
            {tests.length > 0 && (
              <motion.div variants={slideUp} className="mt-8">
                <Card className="overflow-hidden border-none shadow-md rounded-xl">
                  <CardContent className="p-6">
                    <h2 className="text-xl font-bold bg-gradient-to-r from-green-500 to-teal-500 bg-clip-text text-transparent inline-block mb-4 items-center">
                      <Play className="w-5 h-5 mr-2 text-green-500 inline-block" />
                      Bài kiểm tra
                    </h2>
                    {isLoadingTests ? (
                      <div className="flex items-center justify-center py-8">
                        <div className="h-8 w-8 animate-spin rounded-full border-4 border-primary border-t-transparent"></div>
                      </div>
                    ) : (
                      <div className="grid grid-cols-1 gap-4">
                        {tests.map((test) => {
                          const testStart = new Date(test.testStart);
                          const testEnd = test.testEnd
                            ? new Date(test.testEnd)
                            : null;
                          const now = new Date();
                          const isActive =
                            now >= testStart && (!testEnd || now <= testEnd);

                          // Get highest score attempt for this test
                          const highestScoreAttempt = highestScores[test.id];
                          const scorePercentage = highestScoreAttempt
                            ? Math.round(
                                (highestScoreAttempt.totalScore /
                                  test.maxScore) *
                                  100,
                              )
                            : 0;

                          return (
                            <Card key={test.id} className="border shadow-sm">
                              <div className="flex">
                                <div className="flex-1 p-6">
                                  <div className="flex justify-between items-start mb-2">
                                    <div>
                                      <CardTitle className="text-lg mb-1">
                                        {test.title}
                                      </CardTitle>
                                      <CardDescription>
                                        {getTestTypeText(test.testType)}
                                      </CardDescription>
                                    </div>
                                    <Badge
                                      variant={
                                        isActive ? "default" : "secondary"
                                      }
                                    >
                                      {isActive ? "Đang mở" : "Đã đóng"}
                                    </Badge>
                                  </div>
                                  <div className="flex items-center gap-4 text-sm mt-4">
                                    <div className="flex items-center gap-2">
                                      <Clock className="h-4 w-4 text-muted-foreground" />
                                      <span>
                                        {test.duration
                                          ? `${test.duration} phút`
                                          : "Không giới hạn thời gian"}
                                      </span>
                                    </div>

                                    {/* Show highest score if available */}
                                    {highestScoreAttempt && (
                                      <div className="flex items-center gap-2 ml-auto">
                                        <TooltipProvider>
                                          <Tooltip>
                                            <TooltipTrigger>
                                              <div className="relative h-10 w-10 group">
                                                {/* Background circle */}
                                                <div className="absolute inset-0 rounded-full bg-gray-100"></div>

                                                {/* Progress circle */}
                                                <svg className="absolute inset-0 h-full w-full transform -rotate-90">
                                                  <circle
                                                    cx="20"
                                                    cy="20"
                                                    r="16"
                                                    strokeWidth="4"
                                                    fill="none"
                                                    className="text-gray-200"
                                                    stroke="currentColor"
                                                  />
                                                  <circle
                                                    cx="20"
                                                    cy="20"
                                                    r="16"
                                                    strokeWidth="4"
                                                    fill="none"
                                                    stroke="currentColor"
                                                    className="text-orange-500 transition-all duration-300"
                                                    strokeDasharray={`${scorePercentage} 100`}
                                                    strokeDashoffset="0"
                                                    strokeLinecap="round"
                                                  />
                                                </svg>

                                                {/* Trophy icon */}
                                                <div className="absolute inset-0 flex items-center justify-center">
                                                  <Trophy className="h-4 w-4 text-orange-500" />
                                                </div>
                                              </div>
                                            </TooltipTrigger>
                                            <TooltipContent>
                                              <div className="text-sm">
                                                <p className="font-medium">
                                                  Điểm cao nhất
                                                </p>
                                                <p className="text-orange-500 font-semibold">
                                                  {
                                                    highestScoreAttempt.totalScore
                                                  }
                                                  /{test.maxScore} (
                                                  {scorePercentage}%)
                                                </p>
                                                <p className="text-xs text-gray-500 mt-1">
                                                  Lần làm thứ{" "}
                                                  {
                                                    highestScoreAttempt.attemptNumber
                                                  }
                                                </p>
                                              </div>
                                            </TooltipContent>
                                          </Tooltip>
                                        </TooltipProvider>
                                      </div>
                                    )}
                                  </div>
                                </div>
                                <div className="border-l p-6 flex items-center">
                                  <Button
                                    className="px-8"
                                    disabled={!isActive}
                                    onClick={() => startTest(test.id)}
                                  >
                                    <Play className="mr-2 h-4 w-4" />
                                    {highestScoreAttempt
                                      ? "Làm lại"
                                      : "Bắt đầu làm bài"}
                                  </Button>
                                </div>
                              </div>
                            </Card>
                          );
                        })}
                      </div>
                    )}
                  </CardContent>
                </Card>
              </motion.div>
            )}

            {/* Discussion Component */}
            {/* <motion.div variants={slideUp} className="mt-8 pb-16">
              <Card className="overflow-hidden border-none shadow-md rounded-xl">
                <CardContent className="p-6">
                  <h2 className="text-xl font-bold bg-gradient-to-r from-blue-500 to-purple-500 bg-clip-text text-transparent inline-block mb-4  items-center">
                    <MessageSquare className="w-5 h-5 mr-2 text-blue-500" />
                    Thảo luận
                  </h2>
                  <Discussion threadId={threadId || ""} />
                </CardContent>
              </Card>
            </motion.div> */}
          </div>
        </motion.div>

        {/* Fixed Navigation Bar */}
        <motion.div
          initial={{ y: 20, opacity: 0 }}
          animate={{ y: 0, opacity: 1 }}
          transition={{ delay: 0.3, duration: 0.4 }}
          className="fixed bottom-0 left-0 right-0 bg-white/90 backdrop-blur-md border-t px-6 py-3 z-1"
        >
          <div className="flex items-center justify-center gap-4">
            {previousLesson ? (
              <Link
                href={
                  course
                    ? `/course/${course.id}/lesson/${previousLesson.id}`
                    : "#"
                }
              >
                <Button
                  variant="outline"
                  className="w-40 group transition-all duration-300 hover:border-orange-500 hover:text-orange-600 hover:bg-orange-50"
                >
                  <ChevronLeft className="mr-2 h-4 w-4 group-hover:-translate-x-1 transition-transform" />
                  Bài trước
                </Button>
              </Link>
            ) : (
              <Button variant="outline" className="w-40 opacity-50" disabled>
                <ChevronLeft className="mr-2 h-4 w-4" /> Bài trước
              </Button>
            )}

            {nextLesson ? (
              <AlertDialog>
                <AlertDialogTrigger asChild>
                  <Button className="w-40 bg-gradient-to-r from-orange-500 to-red-500 text-white hover:from-orange-600 hover:to-red-600 transition-all duration-300 group">
                    Học tiếp{" "}
                    <ChevronRight className="ml-2 h-4 w-4 group-hover:translate-x-1 transition-transform" />
                  </Button>
                </AlertDialogTrigger>
                <AlertDialogContent className="rounded-xl border-none shadow-xl">
                  <motion.div
                    initial={{ scale: 0.9, opacity: 0 }}
                    animate={{ scale: 1, opacity: 1 }}
                    transition={{ duration: 0.3 }}
                  >
                    <AlertDialogHeader>
                      <AlertDialogTitle className="text-xl font-bold text-center bg-gradient-to-r from-orange-500 to-red-500 bg-clip-text text-transparent">
                        Xác nhận hoàn thành bài học
                      </AlertDialogTitle>
                      <AlertDialogDescription className="text-center text-gray-600 mt-2">
                        Bạn đã hoàn thành bài học này chưa? Hãy đảm bảo rằng bạn
                        đã nắm vững kiến thức trước khi chuyển sang bài tiếp
                        theo.
                      </AlertDialogDescription>
                    </AlertDialogHeader>
                    <AlertDialogFooter className="flex gap-3 mt-4">
                      <AlertDialogCancel className="w-full">
                        Chưa, tôi cần học lại
                      </AlertDialogCancel>
                      <AlertDialogAction
                        onClick={handleLessonCompletion}
                        className="w-full bg-gradient-to-r from-orange-500 to-red-500 text-white hover:from-orange-600 hover:to-red-600"
                      >
                        Đã hoàn thành, học tiếp
                      </AlertDialogAction>
                    </AlertDialogFooter>
                  </motion.div>
                </AlertDialogContent>
              </AlertDialog>
            ) : isEnrolled &&
              currentLessonIndex === allLessons.length - 1 &&
              overallProgress >= 100 ? (
              <AlertDialog>
                <AlertDialogTrigger asChild>
                  <Button className="w-40 bg-gradient-to-r from-green-500 to-emerald-500 text-white hover:from-green-600 hover:to-emerald-600 transition-all duration-300 group">
                    Hoàn thành{" "}
                    <ChevronRight className="ml-2 h-4 w-4 group-hover:translate-x-1 transition-transform" />
                  </Button>
                </AlertDialogTrigger>
                <AlertDialogContent className="rounded-xl border-none shadow-xl">
                  <motion.div
                    initial={{ scale: 0.9, opacity: 0 }}
                    animate={{ scale: 1, opacity: 1 }}
                    transition={{ duration: 0.3 }}
                  >
                    <AlertDialogHeader>
                      <AlertDialogTitle className="text-xl font-bold text-center bg-gradient-to-r from-green-500 to-emerald-500 bg-clip-text text-transparent">
                        Chúc mừng bạn đã hoàn thành khóa học!
                      </AlertDialogTitle>
                      <AlertDialogDescription className="text-center text-gray-600 mt-2">
                        Bạn đã hoàn thành toàn bộ bài học trong khóa. Bạn có thể
                        quay lại trang khóa học để xem lại nội dung hoặc khám
                        phá các khóa học khác.
                      </AlertDialogDescription>
                    </AlertDialogHeader>
                    <AlertDialogFooter className="flex gap-3 mt-4">
                      <AlertDialogCancel className="w-full">
                        Ở lại trang này
                      </AlertDialogCancel>
                      <AlertDialogAction
                        onClick={handleCourseCompletion}
                        className="w-full bg-gradient-to-r from-green-500 to-emerald-500 text-white hover:from-green-600 hover:to-emerald-600"
                      >
                        Hoàn thành khóa học
                      </AlertDialogAction>
                    </AlertDialogFooter>
                  </motion.div>
                </AlertDialogContent>
              </AlertDialog>
            ) : (
              <Button variant="outline" className="w-40 opacity-50" disabled>
                Học tiếp <ChevronRight className="ml-2 h-4 w-4" />
              </Button>
            )}
          </div>

          <div className="absolute top-1/4 right-4 flex items-center">
            <span className="text-md text-gray-600 font-semibold pr-2">
              {course?.chapters?.find((chapter) =>
                chapter.lessons?.some(
                  (lesson) => lesson.id === params.lessonId,
                ),
              )?.title || ""}
            </span>
            <Button
              variant="ghost"
              size="icon"
              className="bg-white border shadow-sm hover:bg-orange-50 hover:border-orange-200 transition-colors"
              onClick={() => setIsSidebarOpen(!isSidebarOpen)}
            >
              {isSidebarOpen ? (
                <ArrowBigRight className="h-4 w-4 text-orange-500" />
              ) : (
                <Menu className="h-4 w-4 text-orange-500" />
              )}
            </Button>
          </div>
        </motion.div>

        {/* Collapsible Sidebar */}
        <div
          className={`fixed right-0 top-0 h-[calc(100vh-73px)] w-[350px] bg-gray-50 border-l transform transition-transform duration-300 ${
            isSidebarOpen ? "translate-x-0" : "translate-x-full"
          }`}
        >
          <div className="py-4 px-2.5 pr-4 h-full overflow-auto">
            <h2 className="text-xl font-semibold mb-7">Nội dung khoá học</h2>
            <div className="space-y-4">
              {course?.chapters?.map((chapter) => (
                <Collapsible
                  key={chapter.id}
                  open={expandedChapters[chapter.id]}
                  onOpenChange={() => toggleChapter(chapter.id)}
                >
                  <CollapsibleTrigger className="flex items-center justify-between w-full p-4 bg-gray-100 hover:bg-gray-200 rounded-lg transition-all duration-200">
                    <div className="flex items-center gap-2 truncate">
                      <div className="text-gray-500 transition-transform duration-200">
                        {expandedChapters[chapter.id] ? (
                          <div className="transform transition-transform duration-200">
                            <Minus className="h-4 w-4 text-orange-500" />
                          </div>
                        ) : (
                          <Plus className="h-4 w-4 text-orange-500" />
                        )}
                      </div>
                      <h4 className="font-semibold text-gray-700">
                        {chapter.title}
                      </h4>
                    </div>
                    <div className="flex items-center gap-2 pl-1">
                      <span className="text-sm text-gray-600 truncate">
                        {chapter.lessons?.length || 0} bài
                      </span>
                    </div>
                  </CollapsibleTrigger>
                  <CollapsibleContent className="pl-4">
                    <ul className="mt-2 space-y-2">
                      {chapter.lessons?.map((lesson) => (
                        <Link
                          href={
                            canAccessLesson(lesson)
                              ? `/course/${course ? course.id : ""}/lesson/${lesson.id}`
                              : "#"
                          }
                          key={lesson.id}
                          className={`block p-2 rounded-lg transition-colors ${
                            lesson.id === params.lessonId
                              ? "bg-orange-100"
                              : "hover:bg-gray-200"
                          } ${
                            !canAccessLesson(lesson)
                              ? "opacity-50 cursor-not-allowed"
                              : "cursor-pointer"
                          }`}
                          onClick={(e) => {
                            if (!canAccessLesson(lesson)) {
                              e.preventDefault();
                            }
                          }}
                        >
                          <div className="flex items-center gap-2 min-h-[32px]">
                            <div className="flex-1 overflow-hidden">
                              <span
                                className={`block truncate text-[15px] ${
                                  lesson.id === params.lessonId
                                    ? "font-medium"
                                    : ""
                                }`}
                              >
                                {lesson.title}
                              </span>
                            </div>
                            <div className="flex items-center gap-1">
                              {lesson.id === lastLessonId && (
                                <span className="flex-shrink-0 text-xs px-1 py-0.5 rounded bg-orange-100 text-orange-600">
                                  Đang học
                                </span>
                              )}
                              {lesson.isFreePreview && (
                                <span className="flex-shrink-0 text-xs bg-gray-200 px-2 py-1 rounded">
                                  Miễn phí
                                </span>
                              )}
                            </div>
                          </div>
                        </Link>
                      ))}
                    </ul>
                  </CollapsibleContent>
                </Collapsible>
              ))}
            </div>
          </div>
        </div>
      </div>
      <LessonChatbot />
    </>
  );
}<|MERGE_RESOLUTION|>--- conflicted
+++ resolved
@@ -35,20 +35,16 @@
 
 import { getCourseById, getLessonById } from "@/actions/courseAction";
 import { getThreadByResourceId } from "@/actions/discussion.action";
-<<<<<<< HEAD
-import { checkEnrollmentStatus } from "@/actions/enrollmentActions";
+import {
+  checkEnrollmentStatus,
+  createCertificate,
+} from "@/actions/enrollmentActions";
 import {
   createTestAttempt,
   getHighestScoreAttempt,
   getTestAttempts,
   getTests,
 } from "@/actions/testAction";
-=======
-import {
-  checkEnrollmentStatus,
-  createCertificate,
-} from "@/actions/enrollmentActions";
->>>>>>> cca9a74b
 
 import { useProgressStore } from "@/stores/useProgressStore";
 import useUserStore from "@/stores/useUserStore";
