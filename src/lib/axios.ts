--- conflicted
+++ resolved
@@ -25,11 +25,7 @@
   users: "users",
   courses: "",
   enrollment: "enrollment",
-<<<<<<< HEAD
-  payment: "payment",
-=======
   payment: "payments",
->>>>>>> 2fa1c6b4
   assessment: "",
   notification: "notification",
   report: "report",
