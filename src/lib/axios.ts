--- conflicted
+++ resolved
@@ -1,15 +1,7 @@
 import axios, {
-<<<<<<< HEAD
-  AxiosError,
-  AxiosInstance,
-  AxiosRequestConfig,
-  AxiosResponse,
-  InternalAxiosRequestConfig,
-=======
   type AxiosInstance,
   type AxiosRequestConfig,
   type InternalAxiosRequestConfig,
->>>>>>> 6da78915
 } from "axios";
 import { jwtDecode } from "jwt-decode";
 import { getSession } from "next-auth/react";
@@ -42,11 +34,6 @@
 
 // Config cơ bản
 class ApiConfig {
-<<<<<<< HEAD
-  static readonly BASE_URL: string = "http://localhost";
-  // process.env.NEXT_PUBLIC_API_URL || "http://localhost";
-=======
->>>>>>> 6da78915
   static readonly DEFAULT_TIMEOUT: number = 10000;
 
   // Định nghĩa base URL mặc định (dùng cho user service chạy ở local)
@@ -78,38 +65,6 @@
       "https://discussion.eduforge.io.vn/",
   };
 
-<<<<<<< HEAD
-// Hàm lấy JWT token từ Zustand store
-const getJwtToken = (): string | null => {
-  // Lấy accessToken từ Zustand store
-  if (typeof window !== "undefined") {
-    return useUserStore.getState().accessToken || null;
-  }
-  return null;
-};
-
-// Biến để theo dõi trạng thái refresh token
-let isRefreshing = false;
-let failedQueue: Array<{
-  resolve: (value: unknown) => void;
-  reject: (reason?: any) => void;
-  config: InternalAxiosRequestConfig;
-}> = [];
-
-// Xử lý hàng đợi các request bị trễ do refresh token
-const processQueue = (error: any, token: string | null = null) => {
-  failedQueue.forEach((prom) => {
-    if (error) {
-      prom.reject(error);
-    } else if (token) {
-      prom.config.headers.Authorization = `Bearer ${token}`;
-      prom.resolve(axios(prom.config));
-    }
-  });
-
-  failedQueue = [];
-};
-=======
   // Định nghĩa path cho từng service
   static readonly SERVICE_PATHS: Record<ServiceName, string> = {
     user: "/auth",
@@ -122,7 +77,6 @@
     discussion: "",
   };
 }
->>>>>>> 6da78915
 
 // Factory class để tạo API instances
 class AxiosFactory {
@@ -205,96 +159,9 @@
     return this.instances[serviceName]!;
   }
 
-<<<<<<< HEAD
-  // Phương thức public để lấy instance với JWT
-  public static getJwtInstance(
-    serviceName: ServiceName,
-    config?: CustomApiConfig,
-  ): AxiosInstance {
-    if (!this.jwtInstances[serviceName]) {
-      const instance = this.createInstance(serviceName, config);
-
-      // Thêm token vào header của mỗi request
-      instance.interceptors.request.use(
-        (reqConfig: InternalAxiosRequestConfig): InternalAxiosRequestConfig => {
-          const token = getJwtToken();
-          if (token) {
-            reqConfig.headers = reqConfig.headers || {};
-            reqConfig.headers.Authorization = `Bearer ${token}`;
-          }
-          return reqConfig;
-        },
-        (error) => {
-          return Promise.reject(error);
-        },
-      );
-
-      // Xử lý response và refresh token khi cần
-      instance.interceptors.response.use(
-        (response: AxiosResponse) => response,
-        async (error: AxiosError) => {
-          const originalRequest = error.config as InternalAxiosRequestConfig;
-
-          // Kiểm tra nếu lỗi là 401 (Unauthorized) và chưa thử refresh token
-          if (
-            error.response?.status === 401 &&
-            !originalRequest.headers["X-Retry-After-Refresh"]
-          ) {
-            if (isRefreshing) {
-              // Nếu đang refresh token, thêm request vào hàng đợi
-              return new Promise((resolve, reject) => {
-                failedQueue.push({ resolve, reject, config: originalRequest });
-              });
-            }
-
-            isRefreshing = true;
-
-            try {
-              // Gọi API refresh token
-              const tokenResponse = await authApi.refresh();
-              const newToken = tokenResponse.accessToken;
-
-              if (newToken) {
-                // Cập nhật token mới vào header của request gốc
-                originalRequest.headers.Authorization = `Bearer ${newToken}`;
-                originalRequest.headers["X-Retry-After-Refresh"] = "true";
-
-                // Xử lý các request đang chờ trong hàng đợi
-                processQueue(null, newToken);
-
-                // Thử lại request gốc với token mới
-                return axios(originalRequest);
-              }
-            } catch (refreshError) {
-              // Xử lý lỗi refresh token
-              console.error("Failed to refresh token:", refreshError);
-              processQueue(refreshError, null);
-
-              // Chuyển hướng đến trang đăng nhập nếu cần
-              if (typeof window !== "undefined") {
-                // Xóa token và thông tin người dùng
-                useUserStore.getState().clearUser();
-
-                // Chuyển hướng đến trang đăng nhập
-                window.location.href = "/auth/login";
-              }
-            } finally {
-              isRefreshing = false;
-            }
-          }
-
-          return Promise.reject(error);
-        },
-      );
-
-      this.jwtInstances[serviceName] = instance;
-    }
-    return this.jwtInstances[serviceName]!;
-=======
   // Reset instances (hữu ích khi logout)
   public static resetInstances(): void {
     this.instances = {};
->>>>>>> 6da78915
   }
 }
 
