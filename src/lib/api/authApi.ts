import { cookies } from "next/headers";

<<<<<<< HEAD
// const API_URL = process.env.NEXT_PUBLIC_API_URL;
const API_URL = "http://localhost:3001/api/v1";
=======
import { jwtDecode } from "jwt-decode";

import useUserStore from "@/stores/useUserStoree";

const API_URL = process.env.NEXT_AUTH_PUBLIC_API_URL;
>>>>>>> 817d82c6

// Lớp gọi API cho Auth
class AuthApi {
  // Helper để thêm header Authorization nếu có token
  private getHeaders(token?: string) {
    const headers: HeadersInit = {
      "Content-Type": "application/json",
    };
    if (token) {
      headers["Authorization"] = `Bearer ${token}`;
    }
    return headers;
  }

  // Đăng ký người dùng
  handleErrorsRegister = (response: Response, data: any) => {
    switch (response.status) {
      case 201:
        return {
          statusCode: 201,
          error: false,
          message:
            "Đăng ký thành công. Vui lòng kiểm tra email để kích hoạt tài khoản.",
          data: data,
        };
      case 400:
        return {
          statusCode: 400,
          error: true,
          message:
            data.message ||
            "Tài khoản chưa được kích hoạt. Vui lòng kiểm tra email để kích hoạt.",
        };
      default:
        return {
          statusCode: 500,
          error: true,
          message:
            data.message || "Đã xảy ra lỗi từ server. Vui lòng thử lại sau.",
        };
    }
  };
  async register(email: string, password: string, name: string) {
    const response = await fetch(`${API_URL}/auth/register`, {
      method: "POST",
      headers: this.getHeaders(),
      body: JSON.stringify({ email, password, name }),
    });
    const data = await response.json();

    if (!response.ok) {
      return this.handleErrorsRegister(response, data);
    }
    return {
      statusCode: 201,
      error: false,
      message:
        "Đăng ký thành công. Vui lòng kiểm tra email để kích hoạt tài khoản.",
      data: data,
    };
  }
  // Hàm xử lý lỗi đăng nhập
  handleErrorsLogin = (response: Response, data: any) => {
    switch (response.status) {
      case 201:
        // Xử lý trường hợp đăng nhập thành công
        const accessToken = data.accessToken || data.access_token;
        const refreshToken = data.refreshToken || data.refresh_token;

        // Cập nhật vào store
        if (data.user && accessToken) {
          useUserStore.getState().setUser(data.user, accessToken);
          useUserStore.getState().setTokens(accessToken, refreshToken || "");
          console.log("Login successful, tokens stored");
        }
        return data;

      case 400:
        console.log("Account not activated:", data.userId);
        return {
          statusCode: 400,
          error: true,
          _id: data.userId,
          message:
            data.message ||
            "Tài khoản chưa được kích hoạt. Vui lòng kiểm tra email để kích hoạt.",
        };

      case 401:
        console.log("Authentication failed:", data);
        return {
          statusCode: 401,
          error: true,
          message: data.message || "Email hoặc mật khẩu không chính xác.",
        };

      case 500:
        console.error("Server error during login:", data);
        return {
          statusCode: 500,
          error: true,
          message:
            data.message || "Đã xảy ra lỗi từ server. Vui lòng thử lại sau.",
        };

      default:
        console.error("Unexpected error during login:", response.status, data);
        return {
          statusCode: response.status || 500,
          error: true,
          message:
            data.message ||
            "Đã xảy ra lỗi không xác định. Vui lòng thử lại sau.",
        };
    }
  };

  // Đăng nhập
  async login(email: string, password: string) {
    try {
      const response = await fetch(`${API_URL}/auth/login`, {
        method: "POST",
        headers: {
          "Content-Type": "application/json",
        },
        body: JSON.stringify({ email, password }),
        credentials: "include", // để cookies hoạt động
      });

      const data = await response.json();

      // Sử dụng hàm handleErrors để kiểm tra lỗi
      if (!response.ok) {
        return this.handleErrorsLogin(response, data);
      }

      // Lưu refreshToken vào cookie
      const cookieStore = await cookies();
      if (data.refreshToken || data.refresh_token) {
        cookieStore.set({
          name: "refreshToken", // Sửa tên cookie để rõ ràng hơn
          value: data.refreshToken || data.refresh_token,
          httpOnly: true,
          path: "/",
          maxAge: 30 * 24 * 60 * 60, // 30 ngày
        });
      }

      // Cập nhật token vào store
      const accessToken = data.accessToken || data.access_token;
      const refreshToken = data.refreshToken || data.refresh_token;

      if (accessToken) {
        useUserStore.getState().setTokens(accessToken, refreshToken || "");
      }

      return data;
    } catch (error) {
      console.error("Login error:", error);
      return {
        error: true,
        statusCode: 500,
        message:
          "Lỗi khi đăng nhập: " +
          (error instanceof Error ? error.message : "Unknown error"),
      };
    }
  }

  handleErrorsVerify = (response: Response, data: any) => {
    switch (response.status) {
      case 201:
        return {
          statusCode: 201,
          error: false,
          message: "Xác thực OTP thành công. Tài khoản đã được kích hoạt.",
          data: data,
        };
      case 400:
        return {
          statusCode: 400,
          error: true,
          message:
            data.message ||
            "Mã OTP không hợp lệ hoặc đã hết hạn. Vui lòng kiểm tra lại mã OTP.",
        };
      default:
        return {
          statusCode: 500,
          error: true,
          message:
            data.message || "Đã xảy ra lỗi từ server. Vui lòng thử lại sau.",
        };
    }
  };
  handleErrorsRefreshOTP = (response: Response, data: any) => {
    switch (response.status) {
      case 201:
        return {
          statusCode: 201,
          error: false,
          message:
            "Gửi mã OTP thành công. Vui lòng kiểm tra email để xác thực.",
          data: data,
        };
      case 400:
        return {
          statusCode: 400,
          error: true,
          message: data.message || "Gửi mã OTP thất bại.",
        };
      default:
        return {
          statusCode: 500,
          error: true,
          message:
            data.message || "Đã xảy ra lỗi từ server. Vui lòng thử lại sau.",
        };
    }
  };
  async verifyOTP(id: string, otp: string) {
    const response = await fetch(`${API_URL}/auth/verify-otp`, {
      method: "POST",
      headers: {
        "Content-Type": "application/json",
      },
      body: JSON.stringify({ id, otp }),
    });

    const data = await response.json();

    // Sử dụng hàm handleErrors để kiểm tra lỗi
    if (!response.ok) {
      return this.handleErrorsVerify(response, data);
    }
    return data;
  }
  async refreshOTP(id: string) {
    const response = await fetch(`${API_URL}/auth/refresh-otp`, {
      method: "POST",
      headers: {
        "Content-Type": "application/json",
      },
      body: JSON.stringify({ id }),
    });

    const data = await response.json();

    // Sử dụng hàm handleErrors để kiểm tra lỗi
    if (!response.ok) {
      return this.handleErrorsRefreshOTP(response, data);
    }
    return data;
  }
  // Lấy thông tin hồ sơ
  async getProfile(accessToken: string) {
    const response = await fetch(`${API_URL}/auth/profile`, {
      method: "POST",
      headers: this.getHeaders(accessToken),
    });

    if (!response.ok) {
      const error = await response.json();
      throw new Error(error.message || "Failed to fetch profile");
    }

    return response.json();
  }
  // làm mới token
  async refresh(): Promise<{ accessToken: string }> {
    try {
      // Lấy refreshToken từ store
      const cookieStore = await cookies();
      const refreshToken = cookieStore.get("refreshToken")?.value;
      console.log("check refresh token >>> ", refreshToken);
      const response = await fetch(`${API_URL}/auth/token`, {
        method: "POST",
        headers: this.getHeaders(refreshToken || undefined),
        credentials: "include", // Vẫn giữ cookies để tương thích với cả hai cách
        body: JSON.stringify({ refreshToken }),
      });
      console.log("check response in refresh token >>> ", response);

      if (!response.ok) {
        throw new Error("Failed to refresh token");
      }

      const data = await response.json();
      // Cập nhật cả accessToken và refreshToken nếu server trả về refreshToken mới
      useUserStore
        .getState()
        .setTokens(
          data.accessToken || data.access_token,
          data.refreshToken || data.refresh_token || refreshToken,
        );
      return {
        accessToken: data.accessToken || data.access_token,
      };
    } catch (error) {
      console.error("Token refresh error:", error);
      // Handle authentication errors, possibly by redirecting to login
      throw error;
    }
  }
  async getData(
    accessToken: string,
    query: string = "",
    current: number = 1,
    pageSize: number = 10,
  ) {
    try {
      // Kiểm tra token hết hạn hoặc không tồn tại
      if (!accessToken || this.isTokenExpired(accessToken)) {
        // Lấy token mới từ refresh token
        const tokenResponse = await this.refresh();
        accessToken = tokenResponse.accessToken;
        console.log("Token đã được làm mới >>>", accessToken);
      }

      // Xây dựng query params
      const params = new URLSearchParams();
      if (query) params.append("query", query);
      params.append("current", current.toString());
      params.append("pageSize", pageSize.toString());

      const url = `${API_URL}/dashboard?${params.toString()}`;
      console.log("API URL >>> ", url);

      const response = await fetch(url, {
        method: "GET",
        headers: this.getHeaders(accessToken),
      });

      // Xử lý trường hợp token hết hạn (401)
      if (response.status === 401) {
        // Thử refresh token và gọi lại API
        const tokenResponse = await this.refresh();
        const newAccessToken = tokenResponse.accessToken;

        // Gọi lại API với token mới
        const retryResponse = await fetch(url, {
          method: "GET",
          headers: this.getHeaders(newAccessToken),
        });

        if (!retryResponse.ok) {
          const errorData = await retryResponse.json();
          return {
            error: true,
            statusCode: retryResponse.status,
            message:
              errorData.message || "Đã xảy ra lỗi khi lấy dữ liệu từ dashboard",
            data: null,
          };
        }

        const data = await retryResponse.json();
        return {
          error: false,
          statusCode: 200,
          message: "Lấy dữ liệu thành công",
          data: data,
        };
      }

      if (!response.ok) {
        const errorData = await response.json();
        return {
          error: true,
          statusCode: response.status,
          message:
            errorData.message || "Đã xảy ra lỗi khi lấy dữ liệu từ dashboard",
          data: null,
        };
      }

      const data = await response.json();
      return {
        error: false,
        statusCode: 200,
        message: "Lấy dữ liệu thành công",
        data: data,
      };
    } catch (error) {
      console.error("Error fetching data:", error);
      return {
        error: true,
        statusCode: 500,
        message:
          "Lỗi khi lấy dữ liệu: " +
          (error instanceof Error ? error.message : "Unknown error"),
        data: null,
      };
    }
  }
  /**
   * Kiểm tra xem token đã hết hạn hay chưa
   * @param token JWT token cần kiểm tra
   * @param bufferTime Thời gian đệm (ms) trước khi token thực sự hết hạn để coi là hết hạn
   * @returns true nếu token đã hết hạn hoặc sắp hết hạn, false nếu còn hạn
   */
  private isTokenExpired(token: string, bufferTime: number = 60000): boolean {
    if (!token) return true;

    try {
      const decoded: any = jwtDecode(token);

      // Kiểm tra xem token có chứa trường exp không
      if (!decoded.exp) {
        console.warn("Token does not contain expiration time");
        return true;
      }

      // Lấy thời gian hết hạn từ token (exp là timestamp tính bằng giây)
      const expirationTime = decoded.exp * 1000; // Chuyển sang milliseconds
      const currentTime = Date.now();

      // Trả về true nếu token đã hết hạn hoặc sắp hết hạn (mặc định là 60 giây)
      const isExpired = expirationTime <= currentTime + bufferTime;

      if (isExpired) {
        console.log("Token is expired or will expire soon");
      }

      return isExpired;
    } catch (error) {
      console.error("Error decoding token:", error);
      // Nếu không thể decode token, coi như token đã hết hạn
      return true;
    }
  }
}

export const authApi = new AuthApi();<|MERGE_RESOLUTION|>--- conflicted
+++ resolved
@@ -1,15 +1,10 @@
 import { cookies } from "next/headers";
 
-<<<<<<< HEAD
-// const API_URL = process.env.NEXT_PUBLIC_API_URL;
-const API_URL = "http://localhost:3001/api/v1";
-=======
 import { jwtDecode } from "jwt-decode";
 
 import useUserStore from "@/stores/useUserStoree";
 
 const API_URL = process.env.NEXT_AUTH_PUBLIC_API_URL;
->>>>>>> 817d82c6
 
 // Lớp gọi API cho Auth
 class AuthApi {
