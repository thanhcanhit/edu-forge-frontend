import type { NextConfig } from "next";

const nextConfig: NextConfig = {
<<<<<<< HEAD
  images: {
    remotePatterns: [
      {
        protocol: "https",
        hostname: "res.cloudinary.com",
        pathname: "/**",
      },
    ],
=======
  experimental: {
    serverActions: {
      bodySizeLimit: "10mb",
    },
>>>>>>> 9d83305f
  },
};

export default nextConfig;<|MERGE_RESOLUTION|>--- conflicted
+++ resolved
@@ -1,7 +1,6 @@
 import type { NextConfig } from "next";
 
 const nextConfig: NextConfig = {
-<<<<<<< HEAD
   images: {
     remotePatterns: [
       {
@@ -10,12 +9,11 @@
         pathname: "/**",
       },
     ],
-=======
+  },
   experimental: {
     serverActions: {
       bodySizeLimit: "10mb",
     },
->>>>>>> 9d83305f
   },
 };
 
